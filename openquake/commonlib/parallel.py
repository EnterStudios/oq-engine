# -*- coding: utf-8 -*-
# vim: tabstop=4 shiftwidth=4 softtabstop=4

# Copyright (c) 2010-2014, GEM Foundation.
#
# OpenQuake is free software: you can redistribute it and/or modify it
# under the terms of the GNU Affero General Public License as published
# by the Free Software Foundation, either version 3 of the License, or
# (at your option) any later version.
#
# OpenQuake is distributed in the hope that it will be useful,
# but WITHOUT ANY WARRANTY; without even the implied warranty of
# MERCHANTABILITY or FITNESS FOR A PARTICULAR PURPOSE.  See the
# GNU General Public License for more details.
#
# You should have received a copy of the GNU Affero General Public License
# along with OpenQuake.  If not, see <http://www.gnu.org/licenses/>.

"""
TODO: write documentation.
"""

import os
import sys
import cPickle
import logging
import traceback
import time
from datetime import datetime
from concurrent.futures import as_completed, ProcessPoolExecutor

import psutil

<<<<<<< HEAD
from openquake.commonlib.general import split_in_blocks, AccumDict
=======
from openquake.commonlib.general import split_in_blocks
>>>>>>> b10251d3


executor = ProcessPoolExecutor()

ONE_MB = 1024 * 1024


def no_distribute():
    """
    True if the variable OQ_NO_DISTRIBUTE is true
    """
    nd = os.environ.get('OQ_NO_DISTRIBUTE', '').lower()
    return nd in ('1', 'true', 'yes')


def check_mem_usage(mem_percent=80):
    """
    Display a warning if we are running out of memory

    :param int mem_percent: the memory limit as a percentage
    """
    used_mem_percent = psutil.phymem_usage().percent
    if used_mem_percent > mem_percent:
        logging.warn('Using over %d%% of the memory!', used_mem_percent)


def safely_call(func, args, pickle=False):
    """
    Call the given function with the given arguments safely, i.e.
    by trapping the exceptions. Return a pair (result, exc_type)
    where exc_type is None if no exceptions occur, otherwise it
    is the exception class and the result is a string containing
    error message and traceback.

    :param func: the function to call
    :param args: the arguments
    :param pickle:
        if set, the input arguments are unpickled and the return value
        is pickled; otherwise they are left unchanged
    """
    if pickle:
        args = [a.unpickle() for a in args]
    try:
        res = func(*args), None
    except:
        etype, exc, tb = sys.exc_info()
        tb_str = ''.join(traceback.format_tb(tb))
        res = '\n%s%s: %s' % (tb_str, etype.__name__, exc), etype
    if pickle:
        return Pickled(res)
    return res


def log_percent_gen(taskname, todo, progress):
    """
    Generator factory. Each time the generator object is called
    log a message if the percentage is bigger than the last one.
    Yield the number of calls done at the current iteration.

    :param str taskname:
        the name of the task
    :param int todo:
        the number of times the generator object will be called
    :param progress:
        a logging function for the progress report
    """
    progress('spawned %d tasks of kind %s', todo, taskname)
    yield 0
    done = 1
    prev_percent = 0
    while done < todo:
        percent = int(float(done) / todo * 100)
        if percent > prev_percent:
            progress('%s %3d%%', taskname, percent)
            prev_percent = percent
        yield done
        done += 1
    progress('%s 100%%', taskname)
    yield done


class Pickled(object):
    """
    An utility to manually pickling/unpickling objects.
    The reason is that celery does not use the HIGHEST_PROTOCOL,
    so relying on celery is slower. Moreover Pickled instances
    have a nice string representation and length giving the size
    of the pickled bytestring.

    :param obj: the object to pickle
    """
    def __init__(self, obj):
        self.clsname = obj.__class__.__name__
        self.pik = cPickle.dumps(obj, cPickle.HIGHEST_PROTOCOL)

    def __repr__(self):
        """String representation of the pickled object"""
        return '<Pickled %s %dK>' % (self.clsname, len(self) / 1024)

    def __len__(self):
        """Length of the pickled bytestring"""
        return len(self.pik)

    def unpickle(self):
        """Unpickle the underlying object"""
        return cPickle.loads(self.pik)


def get_pickled_sizes(obj):
    """
    Return the pickled sizes of an object and its direct attributes,
    ordered by decreasing size. Here is an example:

    >> total_size, partial_sizes = get_pickled_sizes(PerformanceMonitor())
    >> total_size
    345
    >> partial_sizes
    [('_procs', 214), ('exc', 4), ('mem', 4), ('start_time', 4),
    ('_start_time', 4), ('duration', 4)]

    Notice that the sizes depend on the operating system and the machine.
    """
    sizes = []
    attrs = getattr(obj, '__dict__',  {})
    for name, value in attrs.iteritems():
        sizes.append((name, len(Pickled(value))))
    return len(Pickled(obj)), sorted(
        sizes, key=lambda pair: pair[1], reverse=True)


def pickle_sequence(objects):
    """
    Convert an iterable of objects into a list of pickled objects.
    If the iterable contains copies, the pickling will be done only once.
    If the iterable contains objects already pickled, they will not be
    pickled again.

    :param objects: a sequence of objects to pickle
    """
    cache = {}
    out = []
    for obj in objects:
        obj_id = id(obj)
        if obj_id not in cache:
            if isinstance(obj, Pickled):  # already pickled
                cache[obj_id] = obj
            else:  # pickle the object
                cache[obj_id] = Pickled(obj)
        out.append(cache[obj_id])
    return out


class TaskManager(object):
    """
    A manager to submit several tasks of the same type.
    The usage is::

      tm = TaskManager(do_something, logging.info)
      tm.send(arg1, arg2)
      tm.send(arg3, arg4)
      print tm.aggregate_results(agg, acc)

    Progress report is built-in.
    """
    executor = executor

    def __init__(self, oqtask, progress, name=None):
        self.oqtask = oqtask
        self.progress = progress
        self.name = name or oqtask.__name__
        self.results = []
        self.sent = 0
        self.received = 0

    def submit(self, *args):
        """
        Submit a function with the given arguments to the process pool
        and add a Future to the list `.results`. If the variable
        OQ_NO_DISTRIBUTE is set, the function is run in process and the
        result is returned.
        """
        check_mem_usage()  # log a warning if too much memory is used
        if no_distribute():
            res = safely_call(self.oqtask, args)
        else:
            res = self.executor.submit(safely_call, self.oqtask, args)
        self.results.append(res)

    def aggregate_result_set(self, agg, acc):
        """
        Loop on a set of futures and update the accumulator
        by using the aggregation function.

        :param agg: the aggregation function, (acc, val) -> new acc
        :param acc: the initial value of the accumulator
        :returns: the final value of the accumulator
        """
        for future in as_completed(self.results):
            check_mem_usage()  # log a warning if too much memory is used
            acc = agg(acc, future.result())
        return acc

    def aggregate_results(self, agg, acc):
        """
        Loop on a set of results and update the accumulator
        by using the aggregation function.

        :param results: a list of results
        :param agg: the aggregation function, (acc, val) -> new acc
        :param acc: the initial value of the accumulator
        :returns: the final value of the accumulator
        """
        if self.sent // ONE_MB:
            logging.info('Sent %dM of data', self.sent // ONE_MB)
        log_percent = log_percent_gen(
            self.name, len(self.results), self.progress)
        log_percent.next()

        def agg_and_percent(acc, (val, exc)):
            if exc:
                raise RuntimeError(val)
            res = agg(acc, val)
            log_percent.next()
            return res

        if no_distribute():
            agg_result = reduce(agg_and_percent, self.results, acc)
        else:
            agg_result = self.aggregate_result_set(agg_and_percent, acc)

        if self.received // ONE_MB:
            logging.info('Received %dM of data', self.received // ONE_MB)
        self.results = []
        return agg_result

    def wait(self):
        """
        Wait until all the task terminate. Discard the results.

        :returns: the total number of tasks that were spawned
        """
        return self.aggregate_results(self, lambda acc, res: acc + 1, 0)


def map_reduce(function, function_args, agg, acc, name=None):
    """
    Given a function and an iterable of positional arguments, apply the
    function to the arguments in parallel and return an aggregate
    result depending on the initial value of the accumulator
    and on the aggregation function. To save memory, the order is
    not preserved and there is no list with the intermediated results:
    the accumulator is incremented as soon as a result comes.

    NB: if the environment variable OQ_NO_DISTRIBUTE is set the
    functions are run sequentially in the current process and then
    `map_reduce(function, function_args, agg, acc)` is the same as
    `reduce(agg, itertools.starmap(function, function_args), acc)`.
    Users of `map_reduce` should be aware of the fact that when
    thousands of functions are spawned and large arguments are passed
    or large results are returned they may incur in memory issues.

    :param function: a top level Python function
    :param function_args: an iterable over positional arguments
    :param agg: the aggregation function, (acc, val) -> new acc
    :param acc: the initial value of the accumulator
    :returns: the final value of the accumulator
    """
    tm = TaskManager(function, logging.info, name)
    for args in function_args:
        tm.submit(*args)
    return tm.aggregate_results(agg, acc)


def apply_reduce(task_func, task_args,
                 agg=lambda a, x: x,
                 acc=None,
                 concurrent_tasks=executor._max_workers,
                 weight=lambda item: 1,
                 key=lambda item: 'Unspecified',
                 name=None):
    """
<<<<<<< HEAD
    Apply a task to a tuple of the form (data, *args)
    by splitting the data in chunks and reduce the results with an
    aggregation function.

    :param task_func: a function to run in parallel
    :param task_args: the arguments to be passed to the task function
    :param agg: the aggregation function (default do not aggregate)
    :param acc: initial value of the accumulator (default empty AccumDict)
=======
    Apply a function to a tuple of the form (sequence, *other_args)
    by first splitting the sequence in chunks, according to the weight
    of the elements and possibly to a key (see :function:
    `openquake.commonlib.general.split_in_blocks`).
    Then reduce the results with an aggregation function. Here is an example:

    >>> apply_reduce(sum, ([1, 2, 3, 4, 5],), lambda acc, x: acc + x,
    ...             acc=0, concurrent_tasks=2)
    15

    The chunks which are generated internally can be seen directly (
    useful for debugging purposes) by looking at the attribute `._chunks`,
    right after the `apply_reduce` function has been called:

    >>> apply_reduce._chunks
    [<WeightedSequence [1, 2, 3], weight=3>, <WeightedSequence [4, 5], weight=2>]

    :param task_func: a function to run in parallel
    :param task_args: the arguments to be passed to the task function
    :param agg: the aggregation function
    :param acc: initial value of the accumulator
>>>>>>> b10251d3
    :param concurrent_tasks: hint about how many tasks to generate
    :param weight: function to extract the weight of an item in data
    :param key: function to extract the kind of an item in data
    """
    data = task_args[0]
    args = task_args[1:]
<<<<<<< HEAD
    if acc is None:
        acc = AccumDict()
=======
>>>>>>> b10251d3
    if not data:
        return acc
    elif len(data) == 1 or not concurrent_tasks:
        return agg(acc, task_func(data, *args))
<<<<<<< HEAD
    blocks = split_in_blocks(data, concurrent_tasks, weight, key)
    all_args = [(block,) + args for block in blocks]
=======
    chunks = list(split_in_blocks(data, concurrent_tasks, weight, key))
    all_args = [(chunk,) + args for chunk in chunks]
    apply_reduce._chunks = chunks
>>>>>>> b10251d3
    return map_reduce(task_func, all_args, agg, acc, name)


# this is not thread-safe
class PerformanceMonitor(object):
    """
    Measure the resident memory occupied by a list of processes during
    the execution of a block of code. Should be used as a context manager,
    as follows::

     with PerformanceMonitor() as mm:
         do_something()
     deltamemory, = mm.mem

    At the end of the block the PerformanceMonitor object will have the
    following 5 public attributes:

    .start_time: when the monitor started (a datetime object)
    .duration: time elapsed between start and stop (in seconds)
    .exc: None unless an exception happened inside the block of code
    .mem: an array with the memory deltas (in bytes)

    The memory array has the same length as the number of processes.
    The behaviour of the PerformanceMonitor can be customized by subclassing it
    and by overriding the method on_exit(), called at end and used to display
    or store the results of the analysis.
    """
    def __init__(self, pids=None):
        pids = pids or [os.getpid()]
        self._procs = [psutil.Process(pid) for pid in pids if pid]
        self._start_time = None  # seconds from the epoch
        self.start_time = None  # datetime object
        self.duration = None  # seconds
        self.mem = None  # bytes
        self.exc = None  # exception

    def measure_mem(self):
        "An array of memory measurements (in bytes), one per process"
        mem = []
        for proc in list(self._procs):
            try:
                rss = proc.get_memory_info().rss
            except psutil.AccessDenied:
                # no access to information about this process
                # don't not try to check it anymore
                self._procs.remove(proc)
            else:
                mem.append(rss)
        return mem

    def __enter__(self):
        "Call .start"
        self.exc = None
        self._start_time = time.time()
        self.start_time = datetime.fromtimestamp(self._start_time)
        self.start_mem = self.measure_mem()
        return self

    def __exit__(self, etype, exc, tb):
        "Call .stop"
        self.exc = exc
        self.stop_mem = self.measure_mem()
        self.mem = [m2 - m1 for m1, m2 in zip(self.start_mem, self.stop_mem)]
        self.duration = time.time() - self._start_time
        self.on_exit()

    def on_exit(self):
        "Save the results: to be overridden in subclasses"
        logging.info('Time spent=%s', self.duration)
        logging.info('Memory allocated=%d M', self.mem[0] / 1024. / 1024.)
        if self.exc:
            logging.info('exc=%s(%s)', self.exc.__class__.__name__, self.exc)<|MERGE_RESOLUTION|>--- conflicted
+++ resolved
@@ -31,11 +31,7 @@
 
 import psutil
 
-<<<<<<< HEAD
 from openquake.commonlib.general import split_in_blocks, AccumDict
-=======
-from openquake.commonlib.general import split_in_blocks
->>>>>>> b10251d3
 
 
 executor = ProcessPoolExecutor()
@@ -317,16 +313,6 @@
                  key=lambda item: 'Unspecified',
                  name=None):
     """
-<<<<<<< HEAD
-    Apply a task to a tuple of the form (data, *args)
-    by splitting the data in chunks and reduce the results with an
-    aggregation function.
-
-    :param task_func: a function to run in parallel
-    :param task_args: the arguments to be passed to the task function
-    :param agg: the aggregation function (default do not aggregate)
-    :param acc: initial value of the accumulator (default empty AccumDict)
-=======
     Apply a function to a tuple of the form (sequence, *other_args)
     by first splitting the sequence in chunks, according to the weight
     of the elements and possibly to a key (see :function:
@@ -346,32 +332,23 @@
 
     :param task_func: a function to run in parallel
     :param task_args: the arguments to be passed to the task function
-    :param agg: the aggregation function
-    :param acc: initial value of the accumulator
->>>>>>> b10251d3
+    :param agg: the aggregation function (default do not aggregate)
+    :param acc: initial value of the accumulator (default empty AccumDict)
     :param concurrent_tasks: hint about how many tasks to generate
     :param weight: function to extract the weight of an item in data
     :param key: function to extract the kind of an item in data
     """
     data = task_args[0]
     args = task_args[1:]
-<<<<<<< HEAD
     if acc is None:
         acc = AccumDict()
-=======
->>>>>>> b10251d3
     if not data:
         return acc
     elif len(data) == 1 or not concurrent_tasks:
         return agg(acc, task_func(data, *args))
-<<<<<<< HEAD
-    blocks = split_in_blocks(data, concurrent_tasks, weight, key)
-    all_args = [(block,) + args for block in blocks]
-=======
     chunks = list(split_in_blocks(data, concurrent_tasks, weight, key))
     all_args = [(chunk,) + args for chunk in chunks]
     apply_reduce._chunks = chunks
->>>>>>> b10251d3
     return map_reduce(task_func, all_args, agg, acc, name)
 
 
