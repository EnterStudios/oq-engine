# Copyright (c) 2010-2014, GEM Foundation.
#
# OpenQuake is free software: you can redistribute it and/or modify it
# under the terms of the GNU Affero General Public License as published
# by the Free Software Foundation, either version 3 of the License, or
# (at your option) any later version.
#
# OpenQuake is distributed in the hope that it will be useful,
# but WITHOUT ANY WARRANTY; without even the implied warranty of
# MERCHANTABILITY or FITNESS FOR A PARTICULAR PURPOSE.  See the
# GNU General Public License for more details.
#
# You should have received a copy of the GNU Affero General Public License
# along with OpenQuake.  If not, see <http://www.gnu.org/licenses/>.

import math
import copy
import logging
import operator
import collections
from itertools import izip
import random
from lxml import etree

<<<<<<< HEAD
from openquake.baselib.general import AccumDict
from openquake.hazardlib import geo, mfd, pmf, source
=======
from openquake.hazardlib import geo, mfd, pmf, source, gsim
>>>>>>> 8c9456cd
from openquake.hazardlib.tom import PoissonTOM
from openquake.commonlib.node import read_nodes, context, striptag
from openquake.commonlib import valid, logictree
from openquake.commonlib.nrml import nodefactory, PARSE_NS_MAP
from openquake.commonlib import parallel

# this must stay here for the nrml_converters: don't remove it!
from openquake.commonlib.obsolete import NrmlHazardlibConverter

# the following is arbitrary, it is used to decide when to parallelize
# the filtering (MS)
LOTS_OF_SOURCES_SITES = 1E5

GSIMS = gsim.get_available_gsims()


class DuplicatedID(Exception):
    """Raised when two sources with the same ID are found in a source model"""


LtRealization = collections.namedtuple(
    'LtRealization', 'sm_lt_path gsim_lt_path weight ordinal')


LtProcessor = collections.namedtuple(
    'LtProcessor', 'realizations gsim_by_trt rlz_idx trt_gsims')


SourceModel = collections.namedtuple(
    'SourceModel', 'name weight path trt_models gsim_lt ordinal')


class TrtModel(collections.Sequence):
    """
    A container for the following parameters:

    :param str trt:
        the tectonic region type all the sources belong to
    :param list sources:
        a list of hazardlib source objects
    :param int num_ruptures:
        the total number of ruptures generated by the given sources
    :param min_mag:
        the minimum magnitude among the given sources
    :param max_mag:
        the maximum magnitude among the given sources
    :param gsims:
        the GSIMs associated to tectonic region type
    :param id:
        an optional numeric ID (default None) useful to associate
        the model to a database object
    """
    POINT_SOURCE_WEIGHT = 1 / 40.

    def __init__(self, trt, sources=None, num_ruptures=0,
                 min_mag=None, max_mag=None, gsims=None, id=None):
        self.trt = trt
        self.sources = sources or []
        self.num_ruptures = num_ruptures
        self.min_mag = min_mag
        self.max_mag = max_mag
        self.gsims = gsims or []
        self.id = id
        for src in self.sources:
            self.update(src)

    def update(self, src):
        """
        Update the attributes sources, min_mag, max_mag
        according to the given source.

        :param src:
            an instance of :class:
            `openquake.hazardlib.source.base.BaseSeismicSource`
        """
        assert src.tectonic_region_type == self.trt, (
            src.tectonic_region_type, self.trt)
        self.sources.append(src)
        min_mag, max_mag = src.get_min_max_mag()
        prev_min_mag = self.min_mag
        if prev_min_mag is None or min_mag < prev_min_mag:
            self.min_mag = min_mag
        prev_max_mag = self.max_mag
        if prev_max_mag is None or max_mag > prev_max_mag:
            self.max_mag = max_mag

    def update_num_ruptures(self, src):
        """
        Update the attribute num_ruptures according to the given source.

        :param src:
            an instance of :class:
            `openquake.hazardlib.source.base.BaseSeismicSource`
        :returns:
            the weight of the source, as a function of the number
            of ruptures generated by the source
        """
        num_ruptures = src.count_ruptures()
        self.num_ruptures += num_ruptures
        weight = (num_ruptures * self.POINT_SOURCE_WEIGHT
                  if src.__class__.__name__ == 'PointSource'
                  else num_ruptures)
        return weight

    def split_sources_and_count_ruptures(self, area_source_discretization):
        """
        Split the current .sources and replace them with new ones.
        Also, update the total .num_ruptures and the .weigth of each
        source. Finally, make sure the sources are ordered.

        :param area_source_discretization: parameter from the job.ini
        """
        sources = []
        for src in self:
            for ss in split_source(src, area_source_discretization):
                ss.weight = self.update_num_ruptures(ss)
                sources.append(ss)
        self.sources = sorted(sources, key=operator.attrgetter('source_id'))

    def __repr__(self):
        return '<%s %s, %d source(s)>' % (self.__class__.__name__,
                                          self.trt, len(self.sources))

    def __lt__(self, other):
        """
        Make sure there is a precise ordering of TrtModel objects.
        Objects with less sources are put first; in case the number
        of sources is the same, use lexicographic ordering on the trts
        """
        num_sources = len(self.sources)
        other_sources = len(other.sources)
        if num_sources == other_sources:
            return self.trt < other.trt
        return num_sources < other_sources

    def __getitem__(self, i):
        return self.sources[i]

    def __iter__(self):
        return iter(self.sources)

    def __len__(self):
        return len(self.sources)


def parse_source_model(fname, converter, apply_uncertainties=lambda src: None):
    """
    Parse a NRML source model and return an ordered list of TrtModel
    instances.

    :param str fname:
        the full pathname of the source model file
    :param converter:
        :class:`openquake.commonlib.source.SourceConverter` instance
    :param apply_uncertainties:
        a function modifying the sources (or do nothing)
    """
    converter.fname = fname
    source_stats_dict = {}
    source_ids = set()
    src_nodes = read_nodes(fname, lambda elem: 'Source' in elem.tag,
                           nodefactory['sourceModel'])
    for no, src_node in enumerate(src_nodes, 1):
        src = converter.convert_node(src_node)
        if src.source_id in source_ids:
            raise DuplicatedID(
                'The source ID %s is duplicated!' % src.source_id)
        apply_uncertainties(src)
        trt = src.tectonic_region_type
        if trt not in source_stats_dict:
            source_stats_dict[trt] = TrtModel(trt)
        source_stats_dict[trt].update(src)
        source_ids.add(src.source_id)
        if no % 10000 == 0:  # log every 10,000 sources parsed
            logging.info('Parsed %d sources from %s', no, fname)

    # return ordered TrtModels
    return sorted(source_stats_dict.itervalues())


def area_to_point_sources(area_src, area_src_disc):
    """
    Split an area source into a generator of point sources.

    MFDs will be rescaled appropriately for the number of points in the area
    mesh.

    :param area_src:
        :class:`openquake.hazardlib.source.AreaSource`
    :param float area_src_disc:
        Area source discretization step, in kilometers.
    """
    mesh = area_src.polygon.discretize(area_src_disc)
    num_points = len(mesh)
    area_mfd = area_src.mfd

    if isinstance(area_mfd, mfd.TruncatedGRMFD):
        new_a_val = math.log10(10 ** area_mfd.a_val / float(num_points))
        new_mfd = mfd.TruncatedGRMFD(
            a_val=new_a_val,
            b_val=area_mfd.b_val,
            bin_width=area_mfd.bin_width,
            min_mag=area_mfd.min_mag,
            max_mag=area_mfd.max_mag)
    elif isinstance(area_mfd, mfd.EvenlyDiscretizedMFD):
        new_occur_rates = [float(x) / num_points
                           for x in area_mfd.occurrence_rates]
        new_mfd = mfd.EvenlyDiscretizedMFD(
            min_mag=area_mfd.min_mag,
            bin_width=area_mfd.bin_width,
            occurrence_rates=new_occur_rates)

    for i, (lon, lat) in enumerate(izip(mesh.lons, mesh.lats)):
        pt = source.PointSource(
            # Generate a new ID and name
            source_id='%s-%s' % (area_src.source_id, i),
            name='%s-%s' % (area_src.name, i),
            tectonic_region_type=area_src.tectonic_region_type,
            mfd=new_mfd,
            rupture_mesh_spacing=area_src.rupture_mesh_spacing,
            magnitude_scaling_relationship=
            area_src.magnitude_scaling_relationship,
            rupture_aspect_ratio=area_src.rupture_aspect_ratio,
            upper_seismogenic_depth=area_src.upper_seismogenic_depth,
            lower_seismogenic_depth=area_src.lower_seismogenic_depth,
            location=geo.Point(lon, lat),
            nodal_plane_distribution=area_src.nodal_plane_distribution,
            hypocenter_distribution=area_src.hypocenter_distribution,
            temporal_occurrence_model=area_src.temporal_occurrence_model)
        yield pt


def split_fault_source(src):
    """
    Generator splitting a fault source into several fault sources,
    one for each magnitude.

    :param src:
        an instance of :class:`openquake.hazardlib.source.base.SeismicSource`
    """
    i = 0  # split source index
    for mag, rate in src.mfd.get_annual_occurrence_rates():
        if rate:  # ignore zero occurency rate
            new_src = copy.copy(src)
            new_src.source_id = '%s-%s' % (src.source_id, i)
            new_src.mfd = mfd.EvenlyDiscretizedMFD(
                min_mag=mag, bin_width=src.mfd.bin_width,
                occurrence_rates=[rate])
            i += 1
        yield new_src


def split_source(src, area_source_discretization):
    """
    Split an area source into point sources and a fault sources into
    smaller fault sources.

    :param src:
        an instance of :class:`openquake.hazardlib.source.base.SeismicSource`
    :param float area_source_discretization:
        area source discretization
    """
    if isinstance(src, source.AreaSource):
        for s in area_to_point_sources(src, area_source_discretization):
            yield s
    elif isinstance(
            src, (source.SimpleFaultSource, source.ComplexFaultSource)):
        for s in split_fault_source(src):
            yield s
    else:  # characteristic sources are not split since they are small
        yield src


def split_coords_2d(seq):
    """
    :param seq: a flat list with lons and lats
    :returns: a validated list of pairs (lon, lat)

    >>> split_coords_2d([1.1, 2.1, 2.2, 2.3])
    [(1.1, 2.1), (2.2, 2.3)]
    """
    lons, lats = [], []
    for i, el in enumerate(seq):
        if i % 2 == 0:
            lons.append(valid.longitude(el))
        elif i % 2 == 1:
            lats.append(valid.latitude(el))
    return zip(lons, lats)


def split_coords_3d(seq):
    """
    :param seq: a flat list with lons, lats and depths
    :returns: a validated list of (lon, lat, depths) triplets

    >>> split_coords_3d([1.1, 2.1, 0.1, 2.3, 2.4, 0.1])
    [(1.1, 2.1, 0.1), (2.3, 2.4, 0.1)]
    """
    lons, lats, depths = [], [], []
    for i, el in enumerate(seq):
        if i % 3 == 0:
            lons.append(valid.longitude(el))
        elif i % 3 == 1:
            lats.append(valid.latitude(el))
        elif i % 3 == 2:
            depths.append(valid.depth(el))
    return zip(lons, lats, depths)


class RuptureConverter(object):
    """
    Convert ruptures from nodes into Hazardlib ruptures.
    """
    fname = None  # should be set externally

    def __init__(self, rupture_mesh_spacing):
        self.rupture_mesh_spacing = rupture_mesh_spacing

    def convert_node(self, node):
        """
        Convert the given rupture node into a hazardlib rupture, depending
        on the node tag.

        :param node: a node representing a rupture
        """
        with context(self.fname, node):
            convert_rupture = getattr(self, 'convert_' + striptag(node.tag))
            mag = ~node.magnitude
            rake = ~node.rake
            hypocenter = ~node.hypocenter
        return convert_rupture(node, mag, rake, hypocenter)

    def geo_line(self, edge):
        """
        Utility function to convert a node of kind edge
        into a :class:`openquake.hazardlib.geo.Line` instance.

        :param edge: a node describing an edge
        """
        with context(self.fname, edge.LineString.posList) as plist:
            coords = split_coords_2d(~plist)
        return geo.Line([geo.Point(*p) for p in coords])

    def geo_lines(self, edges):
        """
        Utility function to convert a list of edges into a list of
        :class:`openquake.hazardlib.geo.Line` instances.

        :param edge: a node describing an edge
        """
        lines = []
        for edge in edges:
            with context(self.fname, edge):
                coords = split_coords_3d(~edge.LineString.posList)
            lines.append(geo.Line([geo.Point(*p) for p in coords]))
        return lines

    def geo_planar(self, surface):
        """
        Utility to convert a PlanarSurface node with subnodes
        topLeft, topRight, bottomLeft, bottomRight into a
        :class:`openquake.hazardlib.geo.PlanarSurface` instance.

        :param surface: PlanarSurface node
        """
        with context(self.fname, surface):
            top_left = geo.Point(*~surface.topLeft)
            top_right = geo.Point(*~surface.topRight)
            bottom_left = geo.Point(*~surface.bottomLeft)
            bottom_right = geo.Point(*~surface.bottomRight)
        return geo.PlanarSurface.from_corner_points(
            self.rupture_mesh_spacing,
            top_left, top_right, bottom_right, bottom_left)

    def convert_surfaces(self, surface_nodes):
        """
        Utility to convert a list of surface nodes into a single hazardlib
        surface. There are three possibilities:

        1. there is a single simpleFaultGeometry node; returns a
           :class:`openquake.hazardlib.geo.simpleFaultSurface` instance
        2. there is a single complexFaultGeometry node; returns a
           :class:`openquake.hazardlib.geo.complexFaultSurface` instance
        3. there is a list of PlanarSurface nodes; returns a
           :class:`openquake.hazardlib.geo.MultiSurface` instance

        :param surface_nodes: surface nodes as just described
        """
        surface_node = surface_nodes[0]
        if surface_node.tag.endswith('simpleFaultGeometry'):
            surface = geo.SimpleFaultSurface.from_fault_data(
                self.geo_line(surface_node),
                ~surface_node.upperSeismoDepth,
                ~surface_node.lowerSeismoDepth,
                ~surface_node.dip,
                self.rupture_mesh_spacing)
        elif surface_node.tag.endswith('complexFaultGeometry'):
            surface = geo.ComplexFaultSurface.from_fault_data(
                self.geo_lines(surface_node),
                self.rupture_mesh_spacing)
        else:  # a collection of planar surfaces
            planar_surfaces = map(self.geo_planar, surface_nodes)
            surface = geo.MultiSurface(planar_surfaces)
        return surface

    def convert_simpleFaultRupture(self, node, mag, rake, hypocenter):
        """
        Convert a simpleFaultRupture node.

        :param node: the rupture node
        :param mag: the rupture magnitude
        :param rake: the rupture rake angle
        :param hypocenter: the rupture hypocenter
        """
        with context(self.fname, node):
            surfaces = [node.simpleFaultGeometry]
        rupt = source.rupture.Rupture(
            mag=mag, rake=rake, tectonic_region_type=None,
            hypocenter=geo.Point(*hypocenter),
            surface=self.convert_surfaces(surfaces),
            source_typology=source.SimpleFaultSource)
        return rupt

    def convert_complexFaultRupture(self, node, mag, rake, hypocenter):
        """
        Convert a complexFaultRupture node.

        :param node: the rupture node
        :param mag: the rupture magnitude
        :param rake: the rupture rake angle
        :param hypocenter: the rupture hypocenter
        """
        with context(self.fname, node):
            surfaces = [node.complexFaultGeometry]
        rupt = source.rupture.Rupture(
            mag=mag, rake=rake, tectonic_region_type=None,
            hypocenter=geo.Point(*hypocenter),
            surface=self.convert_surfaces(surfaces),
            source_typology=source.ComplexFaultSource)
        return rupt

    def convert_singlePlaneRupture(self, node, mag, rake, hypocenter):
        """
        Convert a singlePlaneRupture node.

        :param node: the rupture node
        :param mag: the rupture magnitude
        :param rake: the rupture rake angle
        :param hypocenter: the rupture hypocenter
        """
        with context(self.fname, node):
            surfaces = [node.planarSurface]
        hrupt = source.rupture.Rupture(
            mag=mag, rake=rake,
            tectonic_region_type=None,
            hypocenter=geo.Point(*hypocenter),
            surface=self.convert_surfaces(surfaces),
            source_typology=source.NonParametricSeismicSource)
        return hrupt

    def convert_multiPlanesRupture(self, node, mag, rake, hypocenter):
        """
        Convert a multiPlanesRupture node.

        :param node: the rupture node
        :param mag: the rupture magnitude
        :param rake: the rupture rake angle
        :param hypocenter: the rupture hypocenter
        """
        with context(self.fname, node):
            surfaces = list(node.getnodes('planarSurface'))
        hrupt = source.rupture.Rupture(
            mag=mag, rake=rake,
            tectonic_region_type=None,
            hypocenter=geo.Point(*hypocenter),
            surface=self.convert_surfaces(surfaces),
            source_typology=source.NonParametricSeismicSource)
        return hrupt


class SourceConverter(RuptureConverter):
    """
    Convert sources from valid nodes into Hazardlib objects.
    """
    def __init__(self, investigation_time, rupture_mesh_spacing,
                 width_of_mfd_bin, area_source_discretization):
        self.area_source_discretization = area_source_discretization
        self.rupture_mesh_spacing = rupture_mesh_spacing
        self.width_of_mfd_bin = width_of_mfd_bin
        self.tom = PoissonTOM(investigation_time)

    def convert_node(self, node):
        """
        Convert the given node into a hazardlib source, depending
        on the node tag.

        :param node: a node representing a source
        """
        with context(self.fname, node):
            convert_source = getattr(self, 'convert_' + striptag(node.tag))
        return convert_source(node)

    def convert_mfdist(self, node):
        """
        Convert the given node into a Magnitude-Frequency Distribution
        object.

        :param node: a node of kind incrementalMFD or truncGutenbergRichterMFD
        :returns: a :class:`openquake.hazardlib.mdf.EvenlyDiscretizedMFD.` or
                  :class:`openquake.hazardlib.mdf.TruncatedGRMFD` instance
        """
        with context(self.fname, node):
            [mfd_node] = [subnode for subnode in node
                          if subnode.tag.endswith(
                              ('incrementalMFD', 'truncGutenbergRichterMFD'))]
            if mfd_node.tag.endswith('incrementalMFD'):
                return mfd.EvenlyDiscretizedMFD(
                    min_mag=mfd_node['minMag'], bin_width=mfd_node['binWidth'],
                    occurrence_rates=~mfd_node.occurRates)
            elif mfd_node.tag.endswith('truncGutenbergRichterMFD'):
                return mfd.TruncatedGRMFD(
                    a_val=mfd_node['aValue'], b_val=mfd_node['bValue'],
                    min_mag=mfd_node['minMag'], max_mag=mfd_node['maxMag'],
                    bin_width=self.width_of_mfd_bin)

    def convert_npdist(self, node):
        """
        Convert the given node into a Nodal Plane Distribution.

        :param node: a nodalPlaneDist node
        :returns: a :class:`openquake.hazardlib.geo.NodalPlane` instance
        """
        with context(self.fname, node):
            npdist = []
            for np in node.nodalPlaneDist:
                prob, strike, dip, rake = ~np
                npdist.append((prob, geo.NodalPlane(strike, dip, rake)))
            return pmf.PMF(npdist)

    def convert_hpdist(self, node):
        """
        Convert the given node into a probability mass function for the
        hypo depth distribution.

        :param node: a hypoDepthDist node
        :returns: a :class:`openquake.hazardlib.pmf.PMF` instance
        """
        with context(self.fname, node):
            return pmf.PMF([~hd for hd in node.hypoDepthDist])

    def convert_areaSource(self, node):
        """
        Convert the given node into an area source object.

        :param node: a node with tag areaGeometry
        :returns: a :class:`openquake.hazardlib.source.AreaSource` instance
        """
        geom = node.areaGeometry
        coords = split_coords_2d(~geom.Polygon.exterior.LinearRing.posList)
        polygon = geo.Polygon([geo.Point(*xy) for xy in coords])
        msr = valid.SCALEREL[~node.magScaleRel]()
        return source.AreaSource(
            source_id=node['id'],
            name=node['name'],
            tectonic_region_type=node['tectonicRegion'],
            mfd=self.convert_mfdist(node),
            rupture_mesh_spacing=self.rupture_mesh_spacing,
            magnitude_scaling_relationship=msr,
            rupture_aspect_ratio=~node.ruptAspectRatio,
            upper_seismogenic_depth=~geom.upperSeismoDepth,
            lower_seismogenic_depth=~geom.lowerSeismoDepth,
            nodal_plane_distribution=self.convert_npdist(node),
            hypocenter_distribution=self.convert_hpdist(node),
            polygon=polygon,
            area_discretization=self.area_source_discretization,
            temporal_occurrence_model=self.tom)

    def convert_pointSource(self, node):
        """
        Convert the given node into a point source object.

        :param node: a node with tag pointGeometry
        :returns: a :class:`openquake.hazardlib.source.PointSource` instance
        """
        geom = node.pointGeometry
        lon_lat = ~geom.Point.pos
        msr = valid.SCALEREL[~node.magScaleRel]()
        return source.PointSource(
            source_id=node['id'],
            name=node['name'],
            tectonic_region_type=node['tectonicRegion'],
            mfd=self.convert_mfdist(node),
            rupture_mesh_spacing=self.rupture_mesh_spacing,
            magnitude_scaling_relationship=msr,
            rupture_aspect_ratio=~node.ruptAspectRatio,
            upper_seismogenic_depth=~geom.upperSeismoDepth,
            lower_seismogenic_depth=~geom.lowerSeismoDepth,
            location=geo.Point(*lon_lat),
            nodal_plane_distribution=self.convert_npdist(node),
            hypocenter_distribution=self.convert_hpdist(node),
            temporal_occurrence_model=self.tom)

    def convert_simpleFaultSource(self, node):
        """
        Convert the given node into a simple fault object.

        :param node: a node with tag areaGeometry
        :returns: a :class:`openquake.hazardlib.source.SimpleFaultSource`
                  instance
        """
        geom = node.simpleFaultGeometry
        msr = valid.SCALEREL[~node.magScaleRel]()
        simple = source.SimpleFaultSource(
            source_id=node['id'],
            name=node['name'],
            tectonic_region_type=node['tectonicRegion'],
            mfd=self.convert_mfdist(node),
            rupture_mesh_spacing=self.rupture_mesh_spacing,
            magnitude_scaling_relationship=msr,
            rupture_aspect_ratio=~node.ruptAspectRatio,
            upper_seismogenic_depth=~geom.upperSeismoDepth,
            lower_seismogenic_depth=~geom.lowerSeismoDepth,
            fault_trace=self.geo_line(geom),
            dip=~geom.dip,
            rake=~node.rake,
            temporal_occurrence_model=self.tom)
        return simple

    def convert_complexFaultSource(self, node):
        """
        Convert the given node into a complex fault object.

        :param node: a node with tag areaGeometry
        :returns: a :class:`openquake.hazardlib.source.ComplexFaultSource`
                  instance
        """
        geom = node.complexFaultGeometry
        msr = valid.SCALEREL[~node.magScaleRel]()
        cmplx = source.ComplexFaultSource(
            source_id=node['id'],
            name=node['name'],
            tectonic_region_type=node['tectonicRegion'],
            mfd=self.convert_mfdist(node),
            rupture_mesh_spacing=self.rupture_mesh_spacing,
            magnitude_scaling_relationship=msr,
            rupture_aspect_ratio=~node.ruptAspectRatio,
            edges=self.geo_lines(geom),
            rake=~node.rake,
            temporal_occurrence_model=self.tom)
        return cmplx

    def convert_characteristicFaultSource(self, node):
        """
        Convert the given node into a characteristic fault object.

        :param node:
            a node with tag areaGeometry
        :returns:
            a :class:`openquake.hazardlib.source.CharacteristicFaultSource`
            instance
        """
        char = source.CharacteristicFaultSource(
            source_id=node['id'],
            name=node['name'],
            tectonic_region_type=node['tectonicRegion'],
            mfd=self.convert_mfdist(node),
            surface=self.convert_surfaces(node.surface),
            rake=~node.rake,
            temporal_occurrence_model=self.tom)
        return char

    def convert_nonParametricSeismicSource(self, node):
        """
        Convert the given node into a non parametric source object.

        :param node:
            a node with tag areaGeometry
        :returns:
            a :class:`openquake.hazardlib.source.NonParametricSeismicSource`
            instance
        """
        trt = node['tectonicRegion']
        rup_pmf_data = []
        for rupnode in node:
            probs = pmf.PMF(rupnode['probs_occur'])
            rup = RuptureConverter.convert_node(self, rupnode)
            rup.tectonic_region_type = trt
            rup_pmf_data.append((rup, probs))
        nps = source.NonParametricSeismicSource(
            node['id'], node['name'], trt, rup_pmf_data)
        return nps


def parse_ses_ruptures(fname):
    """
    Convert a stochasticEventSetCollection file into a set of SES,
    each one containing ruptures with a tag and a seed.
    """
    raise NotImplementedError('parse_ses_ruptures')


def _filter_sources(sources, sitecol, maxdist):
    # called by filter_sources
    srcs = []
    for src in sources:
        sites = src.filter_sites_by_distance_to_source(maxdist, sitecol)
        if sites is not None:
            srcs.append(src)
    return srcs


def filter_sources(sources, sitecol, maxdist):
    """
    Filter a list of hazardlib sources according to the maximum distance.

    :param sources: the original sources
    :param sitecol: a :class:`openquake.hazardlib.site.SiteCollection` instance
    :param maxdist: maximum distance
    :returns: the filtered sources ordered by source_id
    """
    if len(sources) * len(sitecol) > LOTS_OF_SOURCES_SITES:
        # filter in parallel on all available cores
        sources = parallel.apply_reduce(
            _filter_sources, (sources, sitecol, maxdist), operator.add, [])
    else:
        # few sources and sites, filter sequentially on a single core
        sources = _filter_sources(sources, sitecol, maxdist)
    return sorted(sources, key=operator.attrgetter('source_id'))


<<<<<<< HEAD
SourceModel = collections.namedtuple(
    'SourceModel', 'name weight path trt_models gsim_lt ordinal')


=======
>>>>>>> 8c9456cd
class CompositeSourceModel(object):
    """
    :param source_model_lt:
        a :class:`openquake.commonlib.readinput.SourceModelLogicTree` instance
    :param source_models:
        a list of :class:`openquake.commonlib.readinput.SourceModel` tuples
    """
    def __init__(self, source_model_lt, source_models):
        self.source_model_lt = source_model_lt
        self.source_models = list(source_models)
<<<<<<< HEAD
        self.smdict = {sm.path: sm for sm in source_models}
        self.assoc = AccumDict()

    @property
    def trt_models(self):
=======
        if not self.source_models:
            raise RuntimeError('All sources were filtered away')
        self.tmdict = {tm.id: tm for tm in self.trt_models}
        # the attribute trt_model_id is now set for each trt_model

    @property
    def trt_models(self):
        """
        Yields the TrtModels inside each source model in order
        """
>>>>>>> 8c9456cd
        trt_id = 0
        for sm in self.source_models:
            for trt_model in sm.trt_models:
                if not trt_model.id:  # set only the first time
                    trt_model.id = trt_id
                yield trt_model
<<<<<<< HEAD
=======
                trt_id += 1
>>>>>>> 8c9456cd

    @property
    def sources(self):
        """
<<<<<<< HEAD
        Yield the sources contained in the internal source models
=======
        Yield the sources contained in the internal source models in order
>>>>>>> 8c9456cd
        """
        for trt_model in self.trt_models:
            for src in trt_model:
                src.trt_model_id = trt_model.id
                yield src

<<<<<<< HEAD
    def __getitem__(self, path):
        return self.smdict[path]

    def __setitem__(self, path, sm):
        self.smdict[path] = sm
=======
    def __getitem__(self, i):
        return self.source_models[i]

    def __setitem__(self, i, sm):
        self.source_models[i] = sm
>>>>>>> 8c9456cd

    def __iter__(self):
        return iter(self.source_models)

    def __len__(self):
        return len(self.source_models)

    def reduce_trt_models(self):
        """
        Remove the tectonic regions without ruptures and reduce the
        GSIM logic tree.
        """
        for sm in self:
            trts = set(trt_model.trt for trt_model in sm.trt_models
                       if trt_model.num_ruptures > 0)
            if trts == set(sm.gsim_lt.filter_keys):
                # nothing to remove
                continue
            gsim_lt = sm.gsim_lt.filter(trts)
            models = []
            for trt_model in sm.trt_models:
                if trt_model.trt in trts:
                    trt_model.gsims = gsim_lt.values[trt_model.trt]
                    models.append(trt_model)
<<<<<<< HEAD
            self[sm.path] = SourceModel(
                sm.name, sm.weight, sm.path, models, gsim_lt, sm.ordinal)

    def get_realizations(self, num_samples, random_seed):
=======
            self[sm.ordinal] = SourceModel(
                sm.name, sm.weight, sm.path, models, gsim_lt, sm.ordinal)

    def get_source_model(self, path):
        """
        Extract a specific source model from its logic tree path
        """
        for sm in self:
            if sm.path == path:
                return sm
        raise KeyError(
            'There is no source model with sm_lt_path=%s' % str(path))

    def lt_processor(self):
>>>>>>> 8c9456cd
        """
        This function works either in random sampling mode (when lt_realization
        models get the random seed value) or in enumeration mode (when weight
        values are populated). In both cases we record the logic tree paths
        for both trees in the `lt_realization` record, as well as ordinal
        number of the realization (zero-based).
        """
<<<<<<< HEAD
        all_rlzs = []
        for idx, (sm, weight, sm_lt_path, _) in enumerate(
                self.source_model_lt):
            try:
                lt_model = self.smdict[sm_lt_path]
            except KeyError:
                # this happens if there are no sources for the source
                # model at the given path
                logging.warn('No sources for sm_lt_path %s', sm_lt_path)
                continue
=======
        ltp = LtProcessor([], [], {}, {})
        random_seed = self.source_model_lt.seed
        num_samples = self.source_model_lt.num_samples
        for idx, (sm_name, weight, sm_lt_path, _) in enumerate(
                self.source_model_lt):
            lt_model = self.get_source_model(sm_lt_path)
>>>>>>> 8c9456cd
            if num_samples:  # sampling, pick just one gsim realization
                rnd = random.Random(random_seed + idx)
                rlzs = [logictree.sample_one(lt_model.gsim_lt, rnd)]
            else:
                rlzs = list(lt_model.gsim_lt)  # full enumeration
            logging.info('Creating %d GMPE realization(s) for model %s, %s',
                         len(rlzs), lt_model.name, lt_model.path)
<<<<<<< HEAD
            all_rlzs.extend(self._get_realizations(idx, lt_model, rlzs))

        num_ind_rlzs = sum(sm.gsim_lt.get_num_paths()
                           for sm in self.smdict.itervalues())
=======
            self._add_realizations(ltp, idx, lt_model, rlzs)

        num_ind_rlzs = sum(sm.gsim_lt.get_num_paths() for sm in self)
>>>>>>> 8c9456cd
        if num_samples > num_ind_rlzs:
            logging.warn("""
The number of independent realizations is %d but you are using %d samplings.
That means that some GMPEs will be sampled more than once, resulting in
duplicated data and redundant computation. You should switch to full
enumeration mode, i.e. set number_of_logic_tree_samples=0 in your .ini file.
""", num_ind_rlzs, num_samples)
<<<<<<< HEAD
        return all_rlzs

    def _get_realizations(self, idx, lt_model, realizations):
=======
        return ltp

    def _add_realizations(self, ltp, idx, lt_model, realizations):
>>>>>>> 8c9456cd
        # create the realizations for the given lt source model
        trt_models = [tm for tm in lt_model.trt_models if tm.num_ruptures]
        if not trt_models:
            return
<<<<<<< HEAD
=======
        gsims_by_trt = lt_model.gsim_lt.values
>>>>>>> 8c9456cd
        rlz_ordinal = idx * len(realizations)
        for gsim_by_trt, weight, gsim_path, _ in realizations:
            if lt_model.weight is not None and weight is not None:
                weight = lt_model.weight * weight
            else:
                weight = None
<<<<<<< HEAD
            rlz = logictree.LtRealization(
                gsim_by_trt, weight, (lt_model.path, gsim_path), rlz_ordinal)
            rlz_ordinal += 1
            for trt_model in trt_models:
                trt = trt_model.trt
                self.assoc[rlz_ordinal] = (trt_model.id, gsim_by_trt[trt])
                trt_model.gsims = lt_model.gsim_lt.values[trt]
            yield rlz
=======
            rlz = LtRealization(lt_model.path, gsim_path, weight, rlz_ordinal)
            ltp.realizations.append(rlz)
            ltp.gsim_by_trt.append(gsim_by_trt)
            for trt_model in trt_models:
                trt = trt_model.trt
                gsim = gsim_by_trt[trt]
                ltp.rlz_idx[trt_model.id, gsim] = rlz_ordinal
                trt_model.gsims = gsims_by_trt[trt]
                ltp.trt_gsims[trt_model.id] = (
                    trt, [GSIMS[gsim]() for gsim in trt_model.gsims])
            rlz_ordinal += 1
>>>>>>> 8c9456cd


def _collect_source_model_paths(smlt):
    """
    Given a path to a source model logic tree or a file-like, collect all of
    the soft-linked path names to the source models it contains and return them
    as a uniquified list (no duplicates).
    """
    src_paths = []
    tree = etree.parse(smlt)
    for branch_set in tree.xpath('//nrml:logicTreeBranchSet',
                                 namespaces=PARSE_NS_MAP):

        if branch_set.get('uncertaintyType') == 'sourceModel':
            for branch in branch_set.xpath(
                    './nrml:logicTreeBranch/nrml:uncertaintyModel',
                    namespaces=PARSE_NS_MAP):
                src_paths.append(branch.text)
    return sorted(set(src_paths))<|MERGE_RESOLUTION|>--- conflicted
+++ resolved
@@ -22,12 +22,7 @@
 import random
 from lxml import etree
 
-<<<<<<< HEAD
-from openquake.baselib.general import AccumDict
-from openquake.hazardlib import geo, mfd, pmf, source
-=======
 from openquake.hazardlib import geo, mfd, pmf, source, gsim
->>>>>>> 8c9456cd
 from openquake.hazardlib.tom import PoissonTOM
 from openquake.commonlib.node import read_nodes, context, striptag
 from openquake.commonlib import valid, logictree
@@ -758,13 +753,6 @@
     return sorted(sources, key=operator.attrgetter('source_id'))
 
 
-<<<<<<< HEAD
-SourceModel = collections.namedtuple(
-    'SourceModel', 'name weight path trt_models gsim_lt ordinal')
-
-
-=======
->>>>>>> 8c9456cd
 class CompositeSourceModel(object):
     """
     :param source_model_lt:
@@ -775,13 +763,6 @@
     def __init__(self, source_model_lt, source_models):
         self.source_model_lt = source_model_lt
         self.source_models = list(source_models)
-<<<<<<< HEAD
-        self.smdict = {sm.path: sm for sm in source_models}
-        self.assoc = AccumDict()
-
-    @property
-    def trt_models(self):
-=======
         if not self.source_models:
             raise RuntimeError('All sources were filtered away')
         self.tmdict = {tm.id: tm for tm in self.trt_models}
@@ -792,45 +773,29 @@
         """
         Yields the TrtModels inside each source model in order
         """
->>>>>>> 8c9456cd
         trt_id = 0
         for sm in self.source_models:
             for trt_model in sm.trt_models:
                 if not trt_model.id:  # set only the first time
                     trt_model.id = trt_id
                 yield trt_model
-<<<<<<< HEAD
-=======
                 trt_id += 1
->>>>>>> 8c9456cd
 
     @property
     def sources(self):
         """
-<<<<<<< HEAD
-        Yield the sources contained in the internal source models
-=======
         Yield the sources contained in the internal source models in order
->>>>>>> 8c9456cd
         """
         for trt_model in self.trt_models:
             for src in trt_model:
                 src.trt_model_id = trt_model.id
                 yield src
 
-<<<<<<< HEAD
-    def __getitem__(self, path):
-        return self.smdict[path]
-
-    def __setitem__(self, path, sm):
-        self.smdict[path] = sm
-=======
     def __getitem__(self, i):
         return self.source_models[i]
 
     def __setitem__(self, i, sm):
         self.source_models[i] = sm
->>>>>>> 8c9456cd
 
     def __iter__(self):
         return iter(self.source_models)
@@ -855,12 +820,6 @@
                 if trt_model.trt in trts:
                     trt_model.gsims = gsim_lt.values[trt_model.trt]
                     models.append(trt_model)
-<<<<<<< HEAD
-            self[sm.path] = SourceModel(
-                sm.name, sm.weight, sm.path, models, gsim_lt, sm.ordinal)
-
-    def get_realizations(self, num_samples, random_seed):
-=======
             self[sm.ordinal] = SourceModel(
                 sm.name, sm.weight, sm.path, models, gsim_lt, sm.ordinal)
 
@@ -875,7 +834,6 @@
             'There is no source model with sm_lt_path=%s' % str(path))
 
     def lt_processor(self):
->>>>>>> 8c9456cd
         """
         This function works either in random sampling mode (when lt_realization
         models get the random seed value) or in enumeration mode (when weight
@@ -883,25 +841,12 @@
         for both trees in the `lt_realization` record, as well as ordinal
         number of the realization (zero-based).
         """
-<<<<<<< HEAD
-        all_rlzs = []
-        for idx, (sm, weight, sm_lt_path, _) in enumerate(
-                self.source_model_lt):
-            try:
-                lt_model = self.smdict[sm_lt_path]
-            except KeyError:
-                # this happens if there are no sources for the source
-                # model at the given path
-                logging.warn('No sources for sm_lt_path %s', sm_lt_path)
-                continue
-=======
         ltp = LtProcessor([], [], {}, {})
         random_seed = self.source_model_lt.seed
         num_samples = self.source_model_lt.num_samples
         for idx, (sm_name, weight, sm_lt_path, _) in enumerate(
                 self.source_model_lt):
             lt_model = self.get_source_model(sm_lt_path)
->>>>>>> 8c9456cd
             if num_samples:  # sampling, pick just one gsim realization
                 rnd = random.Random(random_seed + idx)
                 rlzs = [logictree.sample_one(lt_model.gsim_lt, rnd)]
@@ -909,16 +854,9 @@
                 rlzs = list(lt_model.gsim_lt)  # full enumeration
             logging.info('Creating %d GMPE realization(s) for model %s, %s',
                          len(rlzs), lt_model.name, lt_model.path)
-<<<<<<< HEAD
-            all_rlzs.extend(self._get_realizations(idx, lt_model, rlzs))
-
-        num_ind_rlzs = sum(sm.gsim_lt.get_num_paths()
-                           for sm in self.smdict.itervalues())
-=======
             self._add_realizations(ltp, idx, lt_model, rlzs)
 
         num_ind_rlzs = sum(sm.gsim_lt.get_num_paths() for sm in self)
->>>>>>> 8c9456cd
         if num_samples > num_ind_rlzs:
             logging.warn("""
 The number of independent realizations is %d but you are using %d samplings.
@@ -926,39 +864,20 @@
 duplicated data and redundant computation. You should switch to full
 enumeration mode, i.e. set number_of_logic_tree_samples=0 in your .ini file.
 """, num_ind_rlzs, num_samples)
-<<<<<<< HEAD
-        return all_rlzs
-
-    def _get_realizations(self, idx, lt_model, realizations):
-=======
         return ltp
 
     def _add_realizations(self, ltp, idx, lt_model, realizations):
->>>>>>> 8c9456cd
         # create the realizations for the given lt source model
         trt_models = [tm for tm in lt_model.trt_models if tm.num_ruptures]
         if not trt_models:
             return
-<<<<<<< HEAD
-=======
         gsims_by_trt = lt_model.gsim_lt.values
->>>>>>> 8c9456cd
         rlz_ordinal = idx * len(realizations)
         for gsim_by_trt, weight, gsim_path, _ in realizations:
             if lt_model.weight is not None and weight is not None:
                 weight = lt_model.weight * weight
             else:
                 weight = None
-<<<<<<< HEAD
-            rlz = logictree.LtRealization(
-                gsim_by_trt, weight, (lt_model.path, gsim_path), rlz_ordinal)
-            rlz_ordinal += 1
-            for trt_model in trt_models:
-                trt = trt_model.trt
-                self.assoc[rlz_ordinal] = (trt_model.id, gsim_by_trt[trt])
-                trt_model.gsims = lt_model.gsim_lt.values[trt]
-            yield rlz
-=======
             rlz = LtRealization(lt_model.path, gsim_path, weight, rlz_ordinal)
             ltp.realizations.append(rlz)
             ltp.gsim_by_trt.append(gsim_by_trt)
@@ -970,7 +889,6 @@
                 ltp.trt_gsims[trt_model.id] = (
                     trt, [GSIMS[gsim]() for gsim in trt_model.gsims])
             rlz_ordinal += 1
->>>>>>> 8c9456cd
 
 
 def _collect_source_model_paths(smlt):
