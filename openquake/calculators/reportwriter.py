--- conflicted
+++ resolved
@@ -35,33 +35,6 @@
     return '  ' + '\n  '.join(text.splitlines())
 
 
-<<<<<<< HEAD
-def count_ruptures(sources, srcfilter, gsims, param, monitor):
-    """
-    Count the number of ruptures contained in the given sources by applying a
-    raw source filtering on the integration distance. Return a dictionary
-    src_group_id -> {}.
-    All sources must belong to the same tectonic region type.
-    """
-    dic = groupby(sources, lambda src: src.src_group_ids[0])
-    acc = AccumDict({grp_id: {} for grp_id in dic})
-    acc.eff_ruptures = {grp_id: 0 for grp_id in dic}
-    acc.calc_times = AccumDict(accum=numpy.zeros(4))
-    for grp_id in dic:
-        for src in sources:
-            t0 = time.time()
-            src_id = src.source_id.split(':')[0]
-            sites = srcfilter.get_close_sites(src)
-            if sites is not None:
-                acc.eff_ruptures[grp_id] += src.count_ruptures(param)
-                dt = time.time() - t0
-                acc.calc_times[src_id] += numpy.array(
-                    [src.weight, len(sites), dt, 1])
-    return acc
-
-
-=======
->>>>>>> 16542556
 class ReportWriter(object):
     """
     A particularly smart view over the datastore
