# -*- coding: utf-8 -*-
# vim: tabstop=4 shiftwidth=4 softtabstop=4
#
# Copyright (C) 2014-2018 GEM Foundation
#
# OpenQuake is free software: you can redistribute it and/or modify it
# under the terms of the GNU Affero General Public License as published
# by the Free Software Foundation, either version 3 of the License, or
# (at your option) any later version.
#
# OpenQuake is distributed in the hope that it will be useful,
# but WITHOUT ANY WARRANTY; without even the implied warranty of
# MERCHANTABILITY or FITNESS FOR A PARTICULAR PURPOSE.  See the
# GNU Affero General Public License for more details.
#
# You should have received a copy of the GNU Affero General Public License
# along with OpenQuake. If not, see <http://www.gnu.org/licenses/>.

from __future__ import division
import math
import time
import logging
import operator
import numpy

from openquake.baselib import parallel, hdf5
from openquake.baselib.python3compat import encode
from openquake.baselib.general import AccumDict, block_splitter, groupby
from openquake.hazardlib.calc.hazard_curve import classical, ProbabilityMap
from openquake.hazardlib.stats import compute_pmap_stats
from openquake.hazardlib import source
from openquake.hazardlib.calc.filters import SourceFilter
from openquake.calculators import getters
from openquake.calculators import base

U16 = numpy.uint16
U32 = numpy.uint32
F32 = numpy.float32
F64 = numpy.float64
weight = operator.attrgetter('weight')

grp_source_dt = numpy.dtype([('grp_id', U16), ('source_id', hdf5.vstr),
                             ('source_name', hdf5.vstr)])
source_data_dt = numpy.dtype(
    [('taskno', U16), ('nsites', U32), ('nruptures', U32), ('weight', F32)])


def get_src_ids(sources):
    """
    :returns:
       a string with the source IDs of the given sources, stripping the
       extension after the colon, if any
    """
    src_ids = []
    for src in sources:
        long_src_id = src.source_id
        try:
            src_id, ext = long_src_id.rsplit(':', 1)
        except ValueError:
            src_id = long_src_id
        src_ids.append(src_id)
    return ' '.join(set(src_ids))


def saving_sources_by_task(iterargs, dstore):
    """
    Yield the iterargs again by populating 'task_info/source_data'
    """
    source_ids = []
    data = []
    for i, args in enumerate(iterargs, 1):
        source_ids.append(get_src_ids(args[0]))
        for src in args[0]:  # collect source data
            data.append((i, src.nsites, src.num_ruptures, src.weight))
        yield args
    dstore['task_info/task_sources'] = encode(source_ids)
    dstore.extend('task_info/source_data', numpy.array(data, source_data_dt))


@base.calculators.add('psha')
class PSHACalculator(base.HazardCalculator):
    """
    Classical PSHA calculator
    """
    core_task = classical
    prefilter = True

    def agg_dicts(self, acc, pmap_by_grp):
        """
        Aggregate dictionaries of hazard curves by updating the accumulator.

        :param acc: accumulator dictionary
        :param pmap_by_grp: dictionary grp_id -> ProbabilityMap
        """
        with self.monitor('aggregate curves', autoflush=True):
            acc.eff_ruptures += pmap_by_grp.eff_ruptures
            for grp_id in pmap_by_grp:
                if pmap_by_grp[grp_id]:
                    acc[grp_id] |= pmap_by_grp[grp_id]
                self.nsites.append(len(pmap_by_grp[grp_id]))
            for srcid, (srcweight, nsites, calc_time, split) in \
                    pmap_by_grp.calc_times.items():
                info = self.csm.infos[srcid]
                info.num_sites += nsites
                info.calc_time += calc_time
                info.num_split += split
        return acc

    def zerodict(self):
        """
        Initial accumulator, a dict grp_id -> ProbabilityMap(L, G)
        """
        csm_info = self.csm.info
        zd = AccumDict()
        num_levels = len(self.oqparam.imtls.array)
        for grp in self.csm.src_groups:
            num_gsims = len(csm_info.gsim_lt.get_gsims(grp.trt))
            zd[grp.id] = ProbabilityMap(num_levels, num_gsims)
        zd.eff_ruptures = AccumDict()  # grp_id -> eff_ruptures
        return zd

    def execute(self):
        """
        Run in parallel `core_task(sources, sitecol, monitor)`, by
        parallelizing on the sources according to their weight and
        tectonic region type.
        """
        try:
            self.csm
        except AttributeError:
            raise RuntimeError('No CompositeSourceModel, did you forget to '
                               'run the hazard or the --hc option?')
        with self.monitor('managing sources', autoflush=True):
            allargs = self.gen_args(self.monitor('classical'))
            iterargs = saving_sources_by_task(allargs, self.datastore)
            if isinstance(allargs, list):
                # there is a trick here: if the arguments are known
                # (a list, not an iterator), keep them as a list
                # then the Starmap will understand the case of a single
                # argument tuple and it will run in core the task
                iterargs = list(iterargs)
            ires = parallel.Starmap(
                self.core_task.__func__, iterargs).submit_all()
        self.nsites = []
        acc = ires.reduce(self.agg_dicts, self.zerodict())
        if not self.nsites:
            raise RuntimeError('All sources were filtered out!')
        logging.info('Effective sites per task: %d', numpy.mean(self.nsites))
        with self.monitor('store source_info', autoflush=True):
            self.store_source_info(self.csm.infos, acc)
        return acc

    def gen_args(self, monitor):
        """
        Used in the case of large source model logic trees.

        :param monitor: a :class:`openquake.baselib.performance.Monitor`
        :yields: (sources, sites, gsims, monitor) tuples
        """
        oq = self.oqparam
        opt = self.oqparam.optimize_same_id_sources
        num_tiles = math.ceil(len(self.sitecol) / oq.sites_per_tile)
        tasks_per_tile = math.ceil(oq.concurrent_tasks / math.sqrt(num_tiles))
        if num_tiles > 1:
            tiles = self.sitecol.split_in_tiles(num_tiles)
        else:
<<<<<<< HEAD
            tiles = [self.sitecol]
        param = dict(imtls=oq.imtls,
                     truncation_level=oq.truncation_level,
                     floating_magnitude=oq.floating_magnitude,
                     spinning_magnitude=oq.spinning_magnitude)
=======
            tiles = [self.sitecol.complete]
        param = dict(truncation_level=oq.truncation_level, imtls=oq.imtls)
>>>>>>> 16542556
        minweight = source.MINWEIGHT * math.sqrt(len(self.sitecol))
        totweight = 0
        for tile_i, tile in enumerate(tiles, 1):
            num_tasks = 0
            num_sources = 0
            src_filter = SourceFilter(tile, oq.maximum_distance,
                                      oq.prefilter_sources)
            if num_tiles > 1:
                logging.info('Processing tile %d of %d', tile_i, len(tiles))
            with self.monitor('prefiltering'):
                if oq.prefilter_sources != 'no' and self.prefilter:
                    logging.info('Prefiltering sources')
                    csm = self.csm.filter(src_filter)
                else:
                    csm = self.csm

            if tile_i == 1:  # set it only on the first tile
                maxweight = csm.get_maxweight(
                    weight, tasks_per_tile, minweight)
                if maxweight == minweight:
                    logging.info('Using minweight=%d', minweight)
                else:
                    logging.info('Using maxweight=%d', maxweight)
                totweight += csm.info.tot_weight
            else:
                totweight += csm.get_weight(weight)
            if csm.has_dupl_sources and not opt:
                logging.warn('Found %d duplicated sources',
                             csm.has_dupl_sources)
            for sg in csm.src_groups:
                if sg.src_interdep == 'mutex' and len(sg) > 0:
                    gsims = self.csm.info.gsim_lt.get_gsims(sg.trt)
                    yield sg, src_filter, gsims, param, monitor
                    num_tasks += 1
                    num_sources += len(sg.sources)
            # NB: csm.get_sources_by_trt discards the mutex sources
            for trt, sources in csm.get_sources_by_trt().items():
                gsims = self.csm.info.gsim_lt.get_gsims(trt)
                for block in block_splitter(sources, maxweight, weight):
                    yield block, src_filter, gsims, param, monitor
                    num_tasks += 1
                    num_sources += len(block)
            logging.info('Sent %d sources in %d tasks', num_sources, num_tasks)
            # cleanup filtering information for the next tile
            for src in csm.get_sources():
                if hasattr(src, 'indices'):
                    del src.indices
        self.csm.info.tot_weight = totweight

    def post_execute(self, pmap_by_grp_id):
        """
        Collect the hazard curves by realization and export them.

        :param pmap_by_grp_id:
            a dictionary grp_id -> hazard curves
        """
        oq = self.oqparam
        grp_trt = self.csm.info.grp_by("trt")
        grp_source = self.csm.info.grp_by("name")
        if oq.disagg_by_src:
            src_name = {src.src_group_id: src.name
                        for src in self.csm.get_sources()}
        data = []
        with self.monitor('saving probability maps', autoflush=True):
            for grp_id, pmap in pmap_by_grp_id.items():
                if pmap:  # pmap can be missing if the group is filtered away
                    fix_ones(pmap)  # avoid saving PoEs == 1
                    key = 'poes/grp-%02d' % grp_id
                    self.datastore[key] = pmap
                    self.datastore.set_attrs(key, trt=grp_trt[grp_id])
                    if oq.disagg_by_src:
                        data.append(
                            (grp_id, grp_source[grp_id], src_name[grp_id]))
            if 'poes' in self.datastore:
                self.datastore.set_nbytes('poes')
                if oq.disagg_by_src and self.csm.info.get_num_rlzs() == 1:
                    # this is useful for disaggregation, which is implemented
                    # only for the case of a single realization
                    self.datastore['disagg_by_src/source_id'] = numpy.array(
                        sorted(data), grp_source_dt)


# used in PreClassicalCalculator
def count_ruptures(sources, srcfilter, gsims, param, monitor):
    """
    Count the number of ruptures contained in the given sources by applying a
    raw source filtering on the integration distance. Return a dictionary
    src_group_id -> {}.
    All sources must belong to the same tectonic region type.
    """
    dic = groupby(sources, lambda src: src.src_group_ids[0])
    acc = AccumDict({grp_id: {} for grp_id in dic})
    acc.eff_ruptures = {grp_id: 0 for grp_id in dic}
    acc.calc_times = AccumDict(accum=numpy.zeros(4))
    for grp_id in dic:
        for src in sources:
            t0 = time.time()
            src_id = src.source_id.split(':')[0]
            sites = srcfilter.get_close_sites(src)
            if sites is not None:
                acc.eff_ruptures[grp_id] += src.num_ruptures
                dt = time.time() - t0
                acc.calc_times[src_id] += numpy.array(
                    [src.weight, len(sites), dt, 1])
    return acc


@base.calculators.add('preclassical')
class PreCalculator(PSHACalculator):
    """
    Calculator to filter the sources and compute the number of effective
    ruptures
    """
    core_task = count_ruptures
    prefilter = False


def fix_ones(pmap):
    """
    Physically, an extremely small intensity measure level can have an
    extremely large probability of exceedence, however that probability
    cannot be exactly 1 unless the level is exactly 0. Numerically, the
    PoE can be 1 and this give issues when calculating the damage (there
    is a log(0) in
    :class:`openquake.risklib.scientific.annual_frequency_of_exceedence`).
    Here we solve the issue by replacing the unphysical probabilities 1
    with .9999999999999999 (the float64 closest to 1).
    """
    for sid in pmap:
        array = pmap[sid].array
        array[array == 1.] = .9999999999999999


def build_hcurves_and_stats(pgetter, hstats, monitor):
    """
    :param pgetter: an :class:`openquake.commonlib.getters.PmapGetter`
    :param hstats: a list of pairs (statname, statfunc)
    :param monitor: instance of Monitor
    :returns: a dictionary kind -> ProbabilityMap

    The "kind" is a string of the form 'rlz-XXX' or 'mean' of 'quantile-XXX'
    used to specify the kind of output.
    """
    with monitor('combine pmaps'):
        pgetter.init()  # if not already initialized
        try:
            pmaps = pgetter.get_pmaps(pgetter.sids)
        except IndexError:  # no data
            return {}
        if sum(len(pmap) for pmap in pmaps) == 0:  # no data
            return {}
    pmap_by_kind = {}
    for kind, stat in hstats:
        with monitor('compute ' + kind):
            pmap = compute_pmap_stats(pmaps, [stat], pgetter.weights)
        pmap_by_kind[kind] = pmap
    return pmap_by_kind


@base.calculators.add('classical')
class ClassicalCalculator(PSHACalculator):
    """
    Classical PSHA calculator
    """
    pre_calculator = 'psha'
    core_task = build_hcurves_and_stats

    def execute(self):
        """
        Build statistical hazard curves from the stored PoEs
        """
        if 'poes' not in self.datastore:  # for short report
            return
        oq = self.oqparam
        num_rlzs = self.datastore['csm_info'].get_num_rlzs()
        if num_rlzs == 1:  # no stats to compute
            return {}
        elif not oq.hazard_stats():
            if oq.hazard_maps or oq.uniform_hazard_spectra:
                logging.warn('mean_hazard_curves was false in the job.ini, '
                             'so no outputs were generated.\nYou can compute '
                             'the statistics without repeating the calculation'
                             ' with the --hc option')
            return {}
        # initialize datasets
        N = len(self.sitecol)
        L = len(oq.imtls.array)
        attrs = dict(
            __pyclass__='openquake.hazardlib.probability_map.ProbabilityMap',
            sids=numpy.arange(N, dtype=numpy.uint32))
        nbytes = N * L * 4  # bytes per realization (32 bit floats)
        totbytes = 0
        if num_rlzs > 1:
            for name, stat in oq.hazard_stats():
                self.datastore.create_dset(
                    'hcurves/' + name, F32, (N, L, 1), attrs=attrs)
                totbytes += nbytes
        if 'hcurves' in self.datastore:
            self.datastore.set_attrs('hcurves', nbytes=totbytes)
        self.datastore.flush()

        with self.monitor('sending pmaps', autoflush=True, measuremem=True):
            ires = parallel.Starmap(
                self.core_task.__func__, self.gen_args()
            ).submit_all()
        nbytes = ires.reduce(self.save_hcurves)
        return nbytes

    def gen_args(self):
        """
        :yields: pgetter, hstats, monitor
        """
        monitor = self.monitor('build_hcurves_and_stats')
        hstats = self.oqparam.hazard_stats()
        parent = self.can_read_parent()
        if parent is None:
            parent = self.datastore
        for t in self.sitecol.split_in_tiles(self.oqparam.concurrent_tasks):
            pgetter = getters.PmapGetter(parent, t.sids, self.rlzs_assoc)
            if parent is self.datastore:  # read now, not in the workers
                logging.info('Reading PoEs on %d sites', len(t))
                pgetter.init()
            yield pgetter, hstats, monitor

    def save_hcurves(self, acc, pmap_by_kind):
        """
        Works by side effect by saving hcurves and statistics on the
        datastore; the accumulator stores the number of bytes saved.

        :param acc: dictionary kind -> nbytes
        :param pmap_by_kind: a dictionary of ProbabilityMaps
        """
        with self.monitor('saving statistical hcurves', autoflush=True):
            for kind in pmap_by_kind:
                pmap = pmap_by_kind[kind]
                if pmap:
                    key = 'hcurves/' + kind
                    dset = self.datastore.getitem(key)
                    for sid in pmap:
                        dset[sid] = pmap[sid].array
                    # in the datastore we save 4 byte floats, thus we
                    # divide the memory consumption by 2: pmap.nbytes / 2
                    acc += {kind: pmap.nbytes // 2}
            self.datastore.flush()
            return acc

    def post_execute(self, acc):
        """Save the number of bytes per each dataset"""
        for kind, nbytes in acc.items():
            self.datastore.getitem('hcurves/' + kind).attrs['nbytes'] = nbytes<|MERGE_RESOLUTION|>--- conflicted
+++ resolved
@@ -164,16 +164,11 @@
         if num_tiles > 1:
             tiles = self.sitecol.split_in_tiles(num_tiles)
         else:
-<<<<<<< HEAD
-            tiles = [self.sitecol]
+            tiles = [self.sitecol.complete]
         param = dict(imtls=oq.imtls,
                      truncation_level=oq.truncation_level,
                      floating_magnitude=oq.floating_magnitude,
                      spinning_magnitude=oq.spinning_magnitude)
-=======
-            tiles = [self.sitecol.complete]
-        param = dict(truncation_level=oq.truncation_level, imtls=oq.imtls)
->>>>>>> 16542556
         minweight = source.MINWEIGHT * math.sqrt(len(self.sitecol))
         totweight = 0
         for tile_i, tile in enumerate(tiles, 1):
