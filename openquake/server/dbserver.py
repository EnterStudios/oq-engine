--- conflicted
+++ resolved
@@ -23,14 +23,7 @@
 import os.path
 import logging
 import subprocess
-<<<<<<< HEAD
-from multiprocessing.connection import Listener
-from concurrent.futures import ThreadPoolExecutor
-from openquake.baselib import sap
-=======
-
 from openquake.baselib import sap, zeromq
->>>>>>> 43cfc450
 from openquake.baselib.parallel import safely_call
 from openquake.hazardlib import valid
 from openquake.commonlib import config, logs
@@ -39,18 +32,11 @@
 from openquake.server import __file__ as server_path
 from openquake.server.settings import DATABASE
 
-<<<<<<< HEAD
 zmq = os.environ.get(
     'OQ_DISTRIBUTE', config.get('distribution', 'oq_distribute')) == 'zmq'
 if zmq:
     from openquake.baselib import zeromq as z
 
-# using a ThreadPool because SQLite3 isn't fork-safe on macOS Sierra
-# ref: https://bugs.python.org/issue27126
-executor = ThreadPoolExecutor(1)
-
-=======
->>>>>>> 43cfc450
 
 class DbServer(object):
     """
@@ -58,12 +44,8 @@
     """
     def __init__(self, db, address, authkey):
         self.db = db
-<<<<<<< HEAD
-        self.address = address
+        self.address = 'tcp://%s:%s' % address
         host, self.port = address
-=======
-        self.address = 'tcp://%s:%s' % address
->>>>>>> 43cfc450
         self.authkey = authkey
         if host == 'localhost':
             host = '127.0.0.1'
