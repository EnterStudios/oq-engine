/*
  Copyright (c) 2010-2014, GEM Foundation.

  OpenQuake is free software: you can redistribute it and/or modify it
  under the terms of the GNU Affero General Public License as published
  by the Free Software Foundation, either version 3 of the License, or
  (at your option) any later version.

  OpenQuake is distributed in the hope that it will be useful,
  but WITHOUT ANY WARRANTY; without even the implied warranty of
  MERCHANTABILITY or FITNESS FOR A PARTICULAR PURPOSE.  See the
  GNU General Public License for more details.

  You should have received a copy of the GNU Affero General Public License
  along with OpenQuake.  If not, see <http://www.gnu.org/licenses/>.
*/


-- Disable unnecessarily verbose output
SET client_min_messages TO WARNING;

------------------------------------------------------------------------
-- Name space definitions go here
------------------------------------------------------------------------
CREATE SCHEMA admin;
CREATE SCHEMA hzrdi;
CREATE SCHEMA hzrdr;
CREATE SCHEMA riski;
CREATE SCHEMA riskr;
CREATE SCHEMA uiapi;


------------------------------------------------------------------------
-- Table definitions go here
------------------------------------------------------------------------


-- Organization
CREATE TABLE admin.organization (
    id SERIAL PRIMARY KEY,
    name VARCHAR NOT NULL,
    address VARCHAR,
    url VARCHAR,
    last_update timestamp without time zone
        DEFAULT timezone('UTC'::text, now()) NOT NULL
) TABLESPACE admin_ts;


-- Revision information
CREATE TABLE admin.revision_info (
    id SERIAL PRIMARY KEY,
    artefact VARCHAR NOT NULL,
    revision VARCHAR NOT NULL,
    -- The step will be used for schema upgrades and data migrations.
    step INTEGER NOT NULL DEFAULT 0,
    last_update timestamp without time zone
        DEFAULT timezone('UTC'::text, now()) NOT NULL
) TABLESPACE admin_ts;


-- Site-specific parameters for hazard calculations.
CREATE TABLE hzrdi.site_model (
    id SERIAL PRIMARY KEY,
    job_id INTEGER NOT NULL,
    -- Average shear wave velocity for top 30 m. Units m/s.
    vs30 float NOT NULL CONSTRAINT site_model_vs30
        CHECK(vs30 > 0.0),
    -- 'measured' or 'inferred'. Identifies if vs30 value has been measured or inferred.
    vs30_type VARCHAR NOT NULL CONSTRAINT site_model_vs30_type
        CHECK(vs30_type in ('measured', 'inferred')),
    -- Depth to shear wave velocity of 1.0 km/s. Units m.
    z1pt0 float NOT NULL CONSTRAINT site_model_z1pt0
        CHECK(z1pt0 > 0.0),
    -- Depth to shear wave velocity of 2.5 km/s. Units km.
    z2pt5 float NOT NULL CONSTRAINT site_model_z2pt5
        CHECK(z2pt5 > 0.0)
) TABLESPACE hzrdi_ts;
SELECT AddGeometryColumn('hzrdi', 'site_model', 'location', 4326, 'POINT', 2);


-- An OpenQuake engine run started by the user
CREATE TABLE uiapi.oq_job (
    id SERIAL PRIMARY KEY,
    user_name VARCHAR NOT NULL,
    hazard_calculation_id INTEGER,  -- FK to uiapi.hazard_calculation
    risk_calculation_id INTEGER,  -- FK to uiapi.risk_calculation
    log_level VARCHAR NOT NULL DEFAULT 'progress' CONSTRAINT oq_job_log_level_check
        CHECK(log_level IN ('debug', 'info', 'progress', 'warn', 'error', 'critical')),
    -- One of: pre_execution, executing, post_execution, post_processing, complete
    status VARCHAR NOT NULL DEFAULT 'pre_executing' CONSTRAINT job_status_value
        CHECK(status IN ('pre_executing', 'executing', 'post_executing',
                         'post_processing', 'export', 'clean_up', 'complete')),
    oq_version VARCHAR,
    hazardlib_version VARCHAR,
    nrml_version VARCHAR,
    risklib_version VARCHAR,
    is_running BOOLEAN NOT NULL DEFAULT FALSE,
    duration INTEGER NOT NULL DEFAULT 0,
    job_pid INTEGER NOT NULL DEFAULT 0,
    supervisor_pid INTEGER NOT NULL DEFAULT 0,
    last_update timestamp without time zone
        DEFAULT timezone('UTC'::text, now()) NOT NULL
) TABLESPACE uiapi_ts;


-- Tracks task performance
CREATE TABLE uiapi.performance (
    id SERIAL PRIMARY KEY,
    oq_job_id INTEGER NOT NULL,
    task_id VARCHAR,
    start_time timestamp without time zone NOT NULL,
    task VARCHAR,
    operation VARCHAR NOT NULL,
    duration FLOAT,
    pymemory BIGINT,
    pgmemory BIGINT
)  TABLESPACE uiapi_ts;


-- Tracks various job statistics
CREATE TABLE uiapi.job_stats (
    id SERIAL PRIMARY KEY,
    oq_job_id INTEGER NOT NULL,
    start_time timestamp without time zone
        DEFAULT timezone('UTC'::text, now()) NOT NULL,
    stop_time timestamp without time zone,
    -- The number of total sites in the calculation
    num_sites INTEGER,
    disk_space BIGINT, -- The disk space occupation in bytes
    num_sources INTEGER[] -- The number of (filtered) sources per sm_lt_path
) TABLESPACE uiapi_ts;


CREATE TABLE uiapi.hazard_calculation (
    id SERIAL PRIMARY KEY,
    -- Contains the absolute path to the directory containing the job config
    -- file
    base_path VARCHAR NOT NULL,
    export_dir VARCHAR,
    -- general parameters:
    -- (see also `region` and `sites` geometries defined below)
    description VARCHAR NOT NULL DEFAULT '',
    calculation_mode VARCHAR NOT NULL CONSTRAINT haz_calc_mode
        CHECK(calculation_mode IN (
            'classical',
            'event_based',
            'disaggregation',
            'scenario'
        )),
    inputs BYTEA,  -- stored as a pickled Python `dict`
    region_grid_spacing float,
    -- logic tree parameters:
    random_seed INTEGER,
    number_of_logic_tree_samples INTEGER,
    -- ERF parameters:
    rupture_mesh_spacing float,
    width_of_mfd_bin float,
    area_source_discretization float,
    -- site parameters:
    reference_vs30_value float,
    reference_vs30_type VARCHAR CONSTRAINT vs30_type
        CHECK(((reference_vs30_type IS NULL)
               OR
               (reference_vs30_type IN ('measured', 'inferred')))),
    reference_depth_to_2pt5km_per_sec float,
    reference_depth_to_1pt0km_per_sec float,
    -- calculation parameters:
    investigation_time float,
    intensity_measure_types_and_levels bytea NOT NULL,  -- stored as a pickled Python `dict`
    truncation_level float,
    maximum_distance float NOT NULL,
    -- event-based calculator parameters:
    intensity_measure_types VARCHAR[],
    ses_per_logic_tree_path INTEGER,
    ground_motion_correlation_model VARCHAR,
    ground_motion_correlation_params bytea, -- stored as a pickled Python `dict`
    -- scenario calculator parameters:
    gsim VARCHAR,
    number_of_ground_motion_fields INTEGER,
    -- disaggregation calculator parameters:
    mag_bin_width float,
    distance_bin_width float,
    coordinate_bin_width float,
    num_epsilon_bins INTEGER,
    poes_disagg float[],
    -- output/post-processing parameters:
    -- classical:
    mean_hazard_curves boolean DEFAULT false,
    quantile_hazard_curves float[],
    poes float[],
    hazard_maps boolean DEFAULT false,
    uniform_hazard_spectra boolean DEFAULT false,
    export_multi_curves boolean DEFAULT false,
    -- event-based:
    ground_motion_fields BOOLEAN,
    hazard_curves_from_gmfs BOOLEAN
) TABLESPACE uiapi_ts;
SELECT AddGeometryColumn('uiapi', 'hazard_calculation', 'region', 4326, 'POLYGON', 2);
SELECT AddGeometryColumn('uiapi', 'hazard_calculation', 'sites', 4326, 'MULTIPOINT', 2);


CREATE TABLE uiapi.risk_calculation (
    id SERIAL PRIMARY KEY,
    -- Contains the absolute path to the directory containing the job config
    -- file
    base_path VARCHAR NOT NULL,
    export_dir VARCHAR,
    -- general parameters:
    description VARCHAR NOT NULL DEFAULT '',
    calculation_mode VARCHAR NOT NULL,
    inputs BYTEA,  -- stored as a pickled Python `dict`

    maximum_distance FLOAT NULL,

    preloaded_exposure_model_id INTEGER,

    hazard_output_id INTEGER NULL,  -- FK to uiapi.output
    hazard_calculation_id INTEGER NULL,  -- FK to uiapi.hazard_calculation

    risk_investigation_time float NULL,

    quantile_loss_curves float[],
    conditional_loss_poes float[],

    poes_disagg float[],

    taxonomies_from_model BOOLEAN,

    -- probabilistic parameters
    asset_correlation float NULL
    CONSTRAINT asset_correlation_value
    CHECK (
      (asset_correlation IS NULL) OR
      ((asset_correlation >= 0) AND (asset_correlation <= 1))),
    master_seed INTEGER NULL,

    mag_bin_width float,
    distance_bin_width float,
    coordinate_bin_width float,

    -- classical parameters:
    lrem_steps_per_interval INTEGER,

    -- event-based parameters:
    loss_curve_resolution INTEGER NOT NULL DEFAULT 50
        CONSTRAINT loss_curve_resolution_is_set
        CHECK  (loss_curve_resolution >= 1),
    insured_losses BOOLEAN DEFAULT false,

    -- BCR (Benefit-Cost Ratio) parameters:
    interest_rate float,
    asset_life_expectancy float,

    -- Scenario parameters:
    time_event VARCHAR
) TABLESPACE uiapi_ts;
SELECT AddGeometryColumn('uiapi', 'risk_calculation', 'region_constraint', 4326, 'POLYGON', 2);
SELECT AddGeometryColumn('uiapi', 'risk_calculation', 'sites_disagg', 4326, 'MULTIPOINT', 2);

CREATE TABLE uiapi.cnode_stats (
    id SERIAL PRIMARY KEY,
    oq_job_id INTEGER NOT NULL,
    node VARCHAR NOT NULL,
    current_status VARCHAR NOT NULL CONSTRAINT current_status_value
        CHECK(current_status IN ('up', 'down')),
    current_ts timestamp without time zone NOT NULL,
    previous_ts timestamp without time zone,
    failures INTEGER NOT NULL DEFAULT 0
) TABLESPACE uiapi_ts;


-- A single OpenQuake calculation engine output. The data may reside in a file
-- or in the database.
CREATE TABLE uiapi.output (
    id SERIAL PRIMARY KEY,
    oq_job_id INTEGER NOT NULL,
    -- The full path of the output file on the server, optional and only set
    -- for outputs with NRML/XML files.
    display_name VARCHAR NOT NULL,
    output_type VARCHAR NOT NULL CONSTRAINT output_type_value
        CHECK(output_type IN (
            'agg_loss_curve',
            'aggregate_loss',
            'bcr_distribution',
            'collapse_map',
            'disagg_matrix',
            'dmg_dist_per_asset',
            'dmg_dist_per_taxonomy',
            'dmg_dist_total',
            'event_loss',
            'event_loss_curve',
            'gmf',
            'gmf_scenario',
            'hazard_curve',
            'hazard_curve_multi',
            'hazard_map',
            'loss_curve',
            'loss_fraction',
            'loss_map',
            'ses',
            'uh_spectra',
            'unknown'
        )),
    last_update timestamp without time zone
        DEFAULT timezone('UTC'::text, now()) NOT NULL
) TABLESPACE uiapi_ts;


-- Complete hazard map
CREATE TABLE hzrdr.hazard_map (
    id SERIAL PRIMARY KEY,
    output_id INTEGER NOT NULL,
    lt_realization_id INTEGER,  -- lt_realization FK, only required for non-statistical curves
    investigation_time float NOT NULL,
    imt VARCHAR NOT NULL CONSTRAINT hazard_map_imt
        CHECK(imt in ('PGA', 'PGV', 'PGD', 'SA', 'IA', 'RSD', 'MMI')),
    statistics VARCHAR CONSTRAINT hazard_map_statistics
        CHECK(statistics IS NULL OR
              statistics IN ('mean', 'quantile')),
    -- Quantile value (only for "quantile" statistics)
    quantile float CONSTRAINT hazard_map_quantile_value
        CHECK(
            ((statistics = 'quantile') AND (quantile IS NOT NULL))
            OR (((statistics != 'quantile') AND (quantile IS NULL)))),
    sa_period float CONSTRAINT hazard_map_sa_period
        CHECK(
            ((imt = 'SA') AND (sa_period IS NOT NULL))
            OR ((imt != 'SA') AND (sa_period IS NULL))),
    sa_damping float CONSTRAINT hazard_map_sa_damping
        CHECK(
            ((imt = 'SA') AND (sa_damping IS NOT NULL))
            OR ((imt != 'SA') AND (sa_damping IS NULL))),
    poe float NOT NULL,
    lons float[] NOT NULL,
    lats float[] NOT NULL,
    imls float[] NOT NULL
) TABLESPACE hzrdr_ts;


-- Hazard curve data.
CREATE TABLE hzrdr.hazard_curve (
    id SERIAL PRIMARY KEY,
    output_id INTEGER NOT NULL,
    lt_realization_id INTEGER,  -- lt_realization FK, only required for non-statistical curves
    investigation_time float NOT NULL,
    -- imt and imls might be null if hazard curve is the container for multiple hazard curve set
    imt VARCHAR NULL CONSTRAINT hazard_curve_imt
        CHECK(imt in ('PGA', 'PGV', 'PGD', 'SA', 'IA', 'RSD', 'MMI')),
    imls float[] NULL,
    statistics VARCHAR CONSTRAINT hazard_curve_statistics
        CHECK(statistics IS NULL OR
              statistics IN ('mean', 'quantile')),
    -- Quantile value (only for "quantile" statistics)
    quantile float CONSTRAINT quantile_value
        CHECK(
            ((statistics = 'quantile') AND (quantile IS NOT NULL))
            OR (((statistics != 'quantile') AND (quantile IS NULL)))),
    sa_period float CONSTRAINT hazard_curve_sa_period
        CHECK(
            ((imt = 'SA') AND (sa_period IS NOT NULL))
            OR ((imt != 'SA') AND (sa_period IS NULL))),
    sa_damping float CONSTRAINT hazard_curve_sa_damping
        CHECK(
            ((imt = 'SA') AND (sa_damping IS NOT NULL))
            OR ((imt != 'SA') AND (sa_damping IS NULL)))
) TABLESPACE hzrdr_ts;


-- Hazard curve node data.
CREATE TABLE hzrdr.hazard_curve_data (
    id SERIAL PRIMARY KEY,
    hazard_curve_id INTEGER NOT NULL,
    -- Probabilities of exceedence
    poes float[] NOT NULL,
    -- Copied from hzrdr.lt_realization.
    -- This was added for performance reasons, so we can get the weight
    -- without having to join `hzrdr.lt_realization`.
    -- `weight` can be null, if the weight is implicit.
    weight NUMERIC
) TABLESPACE hzrdr_ts;
SELECT AddGeometryColumn('hzrdr', 'hazard_curve_data', 'location', 4326, 'POINT', 2);
ALTER TABLE hzrdr.hazard_curve_data ALTER COLUMN location SET NOT NULL;


-- Stochastic Event Set Collection
-- A container for all of the Stochastic Event Sets in a given
-- logic tree realization.
CREATE TABLE hzrdr.ses_collection (
    id SERIAL PRIMARY KEY,
    output_id INTEGER NOT NULL,
    lt_model_id INTEGER NOT NULL,
    ordinal INTEGER NOT NULL
) TABLESPACE hzrdr_ts;

-- Stochastic Event Set: A container for 1 or more ruptures associated with a
-- specific investigation time span.
CREATE TABLE hzrdr.ses (
    id SERIAL PRIMARY KEY,
    ses_collection_id INTEGER NOT NULL,
    investigation_time float NOT NULL,
    -- Order number of this Stochastic Event Set in a series of SESs
    -- (for a given logic tree realization).
    ordinal INTEGER NOT NULL
) TABLESPACE hzrdr_ts;

-- A rupture as part of a Stochastic Event Set Collection.
-- Ruptures will have different geometrical definitions, depending on whether
-- the event was generated from a point/area source or a simple/complex fault
-- source.
CREATE TABLE hzrdr.probabilistic_rupture (
    id SERIAL PRIMARY KEY,
    ses_collection_id INTEGER NOT NULL,
    rake float NOT NULL,
    tectonic_region_type VARCHAR NOT NULL,
    is_from_fault_source BOOLEAN NOT NULL,
    is_multi_surface BOOLEAN NOT NULL,
    surface BYTEA NOT NULL,
    magnitude float NOT NULL
) TABLESPACE hzrdr_ts;
SELECT AddGeometryColumn('hzrdr', 'probabilistic_rupture', 'hypocenter', 4326, 'POINT', 2);


CREATE TABLE hzrdr.ses_rupture (
    id SERIAL PRIMARY KEY,
    ses_id INTEGER NOT NULL,  -- FK to ses.id
    rupture_id INTEGER NOT NULL,  -- FK to probabilistic_rupture.id
    tag VARCHAR NOT NULL,
    seed INTEGER NOT NULL
) TABLESPACE hzrdr_ts;


CREATE TABLE hzrdr.gmf (
    id SERIAL PRIMARY KEY,
    output_id INTEGER NOT NULL,  -- FK to output.id
    -- FK to lt_realization.id
    lt_realization_id INTEGER  -- can be NULL for scenario calculator
) TABLESPACE hzrdr_ts;

CREATE TABLE hzrdr.gmf_data (
    id SERIAL PRIMARY KEY,
    gmf_id INTEGER NOT NULL, -- fk -> gmf
    task_no INTEGER NOT NULL,
    imt VARCHAR NOT NULL,
        CONSTRAINT hazard_curve_imt
        CHECK(imt in ('PGA', 'PGV', 'PGD', 'SA', 'IA', 'RSD', 'MMI')),
    sa_period float,
        CONSTRAINT gmf_sa_period
        CHECK(
            ((imt = 'SA') AND (sa_period IS NOT NULL))
            OR ((imt != 'SA') AND (sa_period IS NULL))),
    sa_damping float,
        CONSTRAINT gmf_sa_damping
        CHECK(
            ((imt = 'SA') AND (sa_damping IS NOT NULL))
            OR ((imt != 'SA') AND (sa_damping IS NULL))),
    gmvs float[] NOT NULL,
    rupture_ids int[],
    site_id INTEGER NOT NULL -- fk -> hazard_site
) TABLESPACE hzrdr_ts;


CREATE TABLE hzrdr.disagg_result (
    id SERIAL PRIMARY KEY,
    output_id INTEGER NOT NULL,  -- FK to uiapi.output
    lt_realization_id INTEGER NOT NULL,  -- FK to hzrdr.lt_realization
    investigation_time float NOT NULL,
    imt VARCHAR NOT NULL CONSTRAINT disagg_result_imt
        CHECK(imt in ('PGA', 'PGV', 'PGD', 'SA', 'IA', 'RSD', 'MMI')),
    iml float NOT NULL,
    poe float NOT NULL,
    sa_period float CONSTRAINT disagg_result_sa_period
        CHECK(
            ((imt = 'SA') AND (sa_period IS NOT NULL))
            OR ((imt != 'SA') AND (sa_period IS NULL))),
    sa_damping float CONSTRAINT disagg_result_sa_damping
        CHECK(
            ((imt = 'SA') AND (sa_damping IS NOT NULL))
            OR ((imt != 'SA') AND (sa_damping IS NULL))),
    mag_bin_edges float[] NOT NULL,
    dist_bin_edges float[] NOT NULL,
    lon_bin_edges float[] NOT NULL,
    lat_bin_edges float[] NOT NULL,
    eps_bin_edges float[] NOT NULL,
    trts VARCHAR[] NOT NULL,
    matrix bytea NOT NULL
) TABLESPACE hzrdr_ts;
SELECT AddGeometryColumn('hzrdr', 'disagg_result', 'location', 4326, 'POINT', 2);
ALTER TABLE hzrdr.disagg_result ALTER COLUMN location SET NOT NULL;

-- Uniform Hazard Spectra
--
-- A collection of Uniform Hazard Spectrum which share a set of periods.
-- A UH Spectrum has a PoE (Probability of Exceedence) and is conceptually
-- composed of a set of 2D matrices, 1 matrix per site/point of interest.
-- Each 2D matrix has a number of rows equal to `realizations` and a number of
-- columns equal to the number of `periods`.
CREATE TABLE hzrdr.uhs (
    id SERIAL PRIMARY KEY,
    output_id INTEGER NOT NULL,
    lt_realization_id INTEGER,  -- lt_realization FK, only required for non-statistical curves
    investigation_time float NOT NULL,
    poe float NOT NULL,
    periods float[] NOT NULL,
    statistics VARCHAR CONSTRAINT uhs_statistics
        CHECK(statistics IS NULL OR
              statistics IN ('mean', 'quantile')),
    -- Quantile value (only for "quantile" statistics)
    quantile float CONSTRAINT uhs_quantile_value
        CHECK(
            ((statistics = 'quantile') AND (quantile IS NOT NULL))
            OR (((statistics != 'quantile') AND (quantile IS NULL))))
) TABLESPACE hzrdr_ts;


-- Uniform Hazard Spectrum
--
-- * "Uniform" meaning "the same PoE"
-- * "Spectrum" because it covers a range/band of periods/frequencies
CREATE TABLE hzrdr.uhs_data (
    id SERIAL PRIMARY KEY,
    uhs_id INTEGER NOT NULL,
    imls float[] NOT NULL
) TABLESPACE hzrdr_ts;
SELECT AddGeometryColumn('hzrdr', 'uhs_data', 'location', 4326, 'POINT', 2);
ALTER TABLE hzrdr.uhs_data ALTER COLUMN location SET NOT NULL;

-- logic tree source models
CREATE TABLE hzrdr.lt_source_model (
   id SERIAL PRIMARY KEY,
   hazard_calculation_id INTEGER NOT NULL,
   ordinal INTEGER NOT NULL,
    -- A list of the logic tree branchIDs
   sm_lt_path VARCHAR[] NOT NULL
) TABLESPACE hzrdr_ts;

-- logic tree source model infos
CREATE TABLE hzrdr.lt_model_info (
   id SERIAL PRIMARY KEY,
   lt_model_id INTEGER NOT NULL, -- fk to lt_source_model
   tectonic_region_type TEXT NOT NULL,
   num_sources INTEGER NOT NULL,
<<<<<<< HEAD
=======
   num_ruptures INTEGER NOT NULL,
>>>>>>> ff66315d
   min_mag FLOAT NOT NULL,
   max_mag FLOAT NOT NULL
) TABLESPACE hzrdr_ts;

-- keep track of logic tree realization progress for a given calculation
CREATE TABLE hzrdr.lt_realization (
    id SERIAL PRIMARY KEY,
    lt_model_id INTEGER NOT NULL, -- fk hzrdr.lt_mode.id
    ordinal INTEGER NOT NULL,
    -- random seed number, used only for monte-carlo sampling of logic trees
    seed INTEGER,
    -- path weight, used only for full paths enumeration
    weight NUMERIC CONSTRAINT seed_weight_xor
        CHECK ((seed IS NULL AND weight IS NOT NULL)
               OR (seed IS NOT NULL AND weight IS NULL)),
    -- A list of the logic tree branchIDs
    gsim_lt_path VARCHAR[] NOT NULL
) TABLESPACE hzrdr_ts;


-- Loss map data.
CREATE TABLE riskr.loss_map (
    id SERIAL PRIMARY KEY,
    output_id INTEGER NOT NULL, -- FK to output.id
    loss_type VARCHAR NOT NULL,
    hazard_output_id INTEGER NULL,
    insured BOOLEAN NOT NULL DEFAULT false,
    -- poe is significant only for non-scenario calculations
    poe float NULL CONSTRAINT valid_poe
        CHECK (poe IS NULL OR (poe >= 0.0) AND (poe <= 1.0)),
    statistics VARCHAR CONSTRAINT loss_map_statistics
        CHECK(statistics IS NULL OR
              statistics IN ('mean', 'quantile')),
    -- Quantile value (only for "quantile" statistics)
    quantile float CONSTRAINT loss_map_quantile_value
        CHECK(
            ((statistics = 'quantile') AND (quantile IS NOT NULL))
            OR (((statistics != 'quantile') AND (quantile IS NULL))))
) TABLESPACE riskr_ts;

CREATE TABLE riskr.loss_map_data (
    id SERIAL PRIMARY KEY,
    loss_map_id INTEGER NOT NULL, -- FK to loss_map.id
    asset_ref VARCHAR NOT NULL,
    -- for scenario calculations value correspond to a mean value
    value float NOT NULL,
    -- for non-scenario calculations std_dev is NULL
    std_dev float NULL
) TABLESPACE riskr_ts;
SELECT AddGeometryColumn('riskr', 'loss_map_data', 'location', 4326, 'POINT', 2);
ALTER TABLE riskr.loss_map_data ALTER COLUMN location SET NOT NULL;


-- Loss fraction data.
CREATE TABLE riskr.loss_fraction (
    id SERIAL PRIMARY KEY,
    output_id INTEGER NOT NULL, -- FK to output.id
    loss_type VARCHAR NOT NULL,
    hazard_output_id INTEGER NULL,
    variable VARCHAR NOT NULL,
    statistics VARCHAR CONSTRAINT loss_fraction_statistics
        CHECK(statistics IS NULL OR
              statistics IN ('mean', 'quantile')),
    -- Quantile value (only for "quantile" statistics)
    quantile float CONSTRAINT loss_fraction_quantile_value
        CHECK(
            ((statistics = 'quantile') AND (quantile IS NOT NULL))
            OR (((statistics != 'quantile') AND (quantile IS NULL)))),
    -- poe is significant only for classical calculations
    poe FLOAT NULL CONSTRAINT valid_poe
        CHECK (poe IS NULL OR (poe >= 0.0) AND (poe <= 1.0))
) TABLESPACE riskr_ts;

CREATE TABLE riskr.loss_fraction_data (
    id SERIAL PRIMARY KEY,
    loss_fraction_id INTEGER NOT NULL, -- FK to loss_fraction.id
    --- Holds a serialized representation of `variable`. if `variable`
    --- is a taxonomy, then `value` is a string representing an asset
    --- taxonomy
    value VARCHAR NOT NULL,
    absolute_loss FLOAT NOT NULL
) TABLESPACE riskr_ts;
SELECT AddGeometryColumn('riskr', 'loss_fraction_data', 'location', 4326, 'POINT', 2);
ALTER TABLE riskr.loss_fraction_data ALTER COLUMN location SET NOT NULL;


-- Aggregate Loss.
CREATE TABLE riskr.aggregate_loss (
    id SERIAL PRIMARY KEY,
    output_id INTEGER NOT NULL, -- FK to output.id
    loss_type VARCHAR NOT NULL,
    insured BOOLEAN NOT NULL DEFAULT false,
    mean float NOT NULL,
    std_dev float NULL
) TABLESPACE riskr_ts;


-- Event Loss table.
CREATE TABLE riskr.event_loss (
    id SERIAL PRIMARY KEY,

    -- FK to uiapi.output.id. The corresponding row must have
    -- output_type == event_loss
    output_id INTEGER NOT NULL,
    hazard_output_id INTEGER NULL,
    loss_type VARCHAR NOT NULL
) TABLESPACE riskr_ts;


-- Event Loss table.
CREATE TABLE riskr.event_loss_data (
    id SERIAL PRIMARY KEY,

    event_loss_id INTEGER NOT NULL,
    rupture_id INTEGER NOT NULL, -- FK to hzrdr.ses_rupture.id
    aggregate_loss float NOT NULL
) TABLESPACE riskr_ts;


-- Loss curve.
CREATE TABLE riskr.loss_curve (
    id SERIAL PRIMARY KEY,
    output_id INTEGER NOT NULL,
    loss_type VARCHAR NOT NULL,
    hazard_output_id INTEGER NULL,
    aggregate BOOLEAN NOT NULL DEFAULT false,
    insured BOOLEAN NOT NULL DEFAULT false,

    statistics VARCHAR CONSTRAINT loss_curve_statistics
        CHECK(statistics IS NULL OR
              statistics IN ('mean', 'quantile')),
    -- Quantile value (only for "quantile" statistics)
    quantile float CONSTRAINT loss_curve_quantile_value
        CHECK(
            ((statistics = 'quantile') AND (quantile IS NOT NULL))
            OR (((statistics != 'quantile') AND (quantile IS NULL))))
) TABLESPACE riskr_ts;


-- Loss curve data. Holds the asset, its position and value plus the calculated
-- curve.
CREATE TABLE riskr.loss_curve_data (
    id SERIAL PRIMARY KEY,
    loss_curve_id INTEGER NOT NULL,

    asset_ref VARCHAR NOT NULL,
    -- needed to compute absolute losses in the export phase
    asset_value float NOT NULL,
    loss_ratios float[] NOT NULL,
    -- Probabilities of exceedence
    poes float[] NOT NULL,

    -- Average Loss ratio
    average_loss_ratio FLOAT NOT NULL,

    -- Average Loss ratio
    stddev_loss_ratio FLOAT
) TABLESPACE riskr_ts;
SELECT AddGeometryColumn('riskr', 'loss_curve_data', 'location', 4326, 'POINT',
                         2);
ALTER TABLE riskr.loss_curve_data ALTER COLUMN location SET NOT NULL;


-- Aggregate loss curve data.  Holds the probability of exceedence of certain
-- levels of losses for the whole exposure model.
CREATE TABLE riskr.aggregate_loss_curve_data (
    id SERIAL PRIMARY KEY,
    loss_curve_id INTEGER NOT NULL,

    losses float[] NOT NULL CONSTRAINT non_negative_losses
        CHECK (0 <= ALL(losses)),
    -- Probabilities of exceedence
    poes float[] NOT NULL,

    -- Absolute Loss
    average_loss FLOAT NOT NULL,

    -- StdDev of losses
    stddev_loss FLOAT
) TABLESPACE riskr_ts;

-- Benefit-cost ratio distribution
CREATE TABLE riskr.bcr_distribution (
    id SERIAL PRIMARY KEY,
    output_id INTEGER NOT NULL, -- FK to output.id
    loss_type VARCHAR NOT NULL,
    hazard_output_id INTEGER NULL
) TABLESPACE riskr_ts;

CREATE TABLE riskr.bcr_distribution_data (
    id SERIAL PRIMARY KEY,
    bcr_distribution_id INTEGER NOT NULL, -- FK to bcr_distribution.id
    asset_ref VARCHAR NOT NULL,
    average_annual_loss_original float NOT NULL,
    average_annual_loss_retrofitted float NOT NULL,
    bcr float NOT NULL
) TABLESPACE riskr_ts;
SELECT AddGeometryColumn('riskr', 'bcr_distribution_data', 'location', 4326, 'POINT', 2);
ALTER TABLE riskr.bcr_distribution_data ALTER COLUMN location SET NOT NULL;

CREATE TABLE riskr.dmg_state (
    id SERIAL PRIMARY KEY,
    risk_calculation_id INTEGER NOT NULL REFERENCES uiapi.risk_calculation,
    dmg_state VARCHAR NOT NULL,
    lsi SMALLINT NOT NULL CHECK(lsi >= 0),
    UNIQUE (risk_calculation_id, dmg_state),
    UNIQUE (risk_calculation_id, lsi));

-- Damage Distribution Per Asset
CREATE TABLE riskr.dmg_dist_per_asset (
    id SERIAL PRIMARY KEY,
    dmg_state_id INTEGER NOT NULL REFERENCES riskr.dmg_state,
    exposure_data_id INTEGER NOT NULL,  -- FK to riski.exposure_data.id
    mean float NOT NULL,
    stddev float NOT NULL
) TABLESPACE riskr_ts;


-- Damage Distrubtion Per Taxonomy
CREATE TABLE riskr.dmg_dist_per_taxonomy (
    id SERIAL PRIMARY KEY,
    dmg_state_id INTEGER NOT NULL REFERENCES riskr.dmg_state,
    taxonomy VARCHAR NOT NULL,
    mean float NOT NULL,
    stddev float NOT NULL
) TABLESPACE riskr_ts;


-- Total Damage Distribution
CREATE TABLE riskr.dmg_dist_total (
    id SERIAL PRIMARY KEY,
    dmg_state_id INTEGER NOT NULL REFERENCES riskr.dmg_state,
    mean float NOT NULL,
    stddev float NOT NULL
) TABLESPACE riskr_ts;


-- Exposure model
-- Abbreviations:
--      coco: contents cost
--      reco: retrofitting cost
--      stco: structural cost
CREATE TABLE riski.exposure_model (
    id SERIAL PRIMARY KEY,
    -- Associates the risk exposure model with an input record
    job_id INTEGER NOT NULL,
    name VARCHAR NOT NULL,
    description VARCHAR,
    -- the taxonomy system used to classify the assets
    taxonomy_source VARCHAR,
    -- e.g. "buildings", "bridges" etc.
    category VARCHAR NOT NULL,

    -- area type
    area_type VARCHAR CONSTRAINT area_type_value
        CHECK(area_type IS NULL OR area_type = 'per_asset'
              OR area_type = 'aggregated'),

    -- area unit
    area_unit VARCHAR,

    deductible_absolute BOOLEAN DEFAULT TRUE,
    insurance_limit_absolute BOOLEAN DEFAULT TRUE

) TABLESPACE riski_ts;


-- Cost Conversion table
CREATE TABLE riski.cost_type (
    id SERIAL PRIMARY KEY,
    exposure_model_id INTEGER NOT NULL,

    name VARCHAR NOT NULL,
    conversion VARCHAR NOT NULL CONSTRAINT conversion_value
        CHECK(conversion = 'per_asset'
              OR conversion = 'per_area'
              OR conversion = 'aggregated'),
    unit VARCHAR,
    retrofitted_conversion VARCHAR CONSTRAINT retrofitted_conversion_value
        CHECK(retrofitted_conversion IS NULL
              OR retrofitted_conversion = 'per_asset'
              OR retrofitted_conversion = 'per_area'
              OR retrofitted_conversion = 'aggregated'),
    retrofitted_unit VARCHAR
) TABLESPACE riski_ts;


-- Per-asset exposure data
CREATE TABLE riski.exposure_data (
    id SERIAL PRIMARY KEY,
    exposure_model_id INTEGER NOT NULL,
    -- the asset reference is unique within an exposure model.
    asset_ref VARCHAR NOT NULL,

    -- vulnerability function reference
    taxonomy VARCHAR NOT NULL,

    -- number of assets, people etc.
    number_of_units float CONSTRAINT units_value CHECK(number_of_units >= 0.0),
    area float CONSTRAINT area_value CHECK(area >= 0.0),

    site GEOGRAPHY(point) NOT NULL,
    UNIQUE (exposure_model_id, asset_ref)
) TABLESPACE riski_ts;


CREATE TABLE riski.cost (
    id SERIAL PRIMARY KEY,
    exposure_data_id INTEGER NOT NULL,
    cost_type_id INTEGER NOT NULL,
    converted_cost float NOT NULL CONSTRAINT converted_cost_value
         CHECK(converted_cost >= 0.0),
    converted_retrofitted_cost float CONSTRAINT converted_retrofitted_cost_value
         CHECK(converted_retrofitted_cost >= 0.0),
    deductible_absolute float CONSTRAINT deductible_value
         CHECK(deductible_absolute >= 0.0),
    insurance_limit_absolute float CONSTRAINT insurance_limit_value
         CHECK(insurance_limit_absolute >= 0.0),
    UNIQUE (exposure_data_id, cost_type_id)
) TABLESPACE riski_ts;


CREATE TABLE riski.occupancy (
    id SERIAL PRIMARY KEY,
    exposure_data_id INTEGER NOT NULL,
    period VARCHAR NOT NULL,
    occupants float NOT NULL
) TABLESPACE riski_ts;

-- calculation points of interest with parameters extracted from site_model or hc
CREATE TABLE hzrdi.hazard_site (
    id SERIAL PRIMARY KEY,
    hazard_calculation_id INTEGER NOT NULL,
    location GEOGRAPHY(point) NOT NULL
) TABLESPACE htemp_ts;

------------------------------------------------------------------------
-- Constraints (foreign keys etc.) go here
------------------------------------------------------------------------
ALTER TABLE uiapi.oq_job ADD CONSTRAINT uiapi_oq_job_hazard_calculation
FOREIGN KEY (hazard_calculation_id) REFERENCES uiapi.hazard_calculation(id)
ON DELETE CASCADE;

ALTER TABLE uiapi.oq_job ADD CONSTRAINT uiapi_oq_job_risk_calculation
FOREIGN KEY (risk_calculation_id) REFERENCES uiapi.risk_calculation(id)
ON DELETE CASCADE;

ALTER TABLE uiapi.risk_calculation ADD CONSTRAINT uiapi_risk_calculation_hazard_output_fk
FOREIGN KEY (hazard_output_id) REFERENCES uiapi.output(id) ON DELETE RESTRICT;

ALTER TABLE uiapi.risk_calculation ADD CONSTRAINT uiapi_risk_calculation_preloaded_exposure_model_fk
FOREIGN KEY (preloaded_exposure_model_id) REFERENCES riski.exposure_model(id) ON DELETE RESTRICT;

ALTER TABLE uiapi.performance ADD CONSTRAINT uiapi_performance_oq_job_fk
FOREIGN KEY (oq_job_id) REFERENCES uiapi.oq_job(id) ON DELETE CASCADE;

ALTER TABLE uiapi.job_stats ADD CONSTRAINT uiapi_job_stats_oq_job_fk
FOREIGN KEY (oq_job_id) REFERENCES uiapi.oq_job(id) ON DELETE CASCADE;

ALTER TABLE uiapi.cnode_stats ADD CONSTRAINT  uiapi_cnode_stats_oq_job_fk
FOREIGN KEY (oq_job_id) REFERENCES uiapi.oq_job(id) ON DELETE CASCADE;

ALTER TABLE uiapi.output ADD CONSTRAINT uiapi_output_oq_job_fk
FOREIGN KEY (oq_job_id) REFERENCES uiapi.oq_job(id) ON DELETE CASCADE;

ALTER TABLE hzrdr.hazard_map
ADD CONSTRAINT hzrdr_hazard_map_output_fk
FOREIGN KEY (output_id) REFERENCES uiapi.output(id) ON DELETE CASCADE;

ALTER TABLE hzrdr.hazard_map
ADD CONSTRAINT hzrdr_hazard_map_lt_realization_fk
FOREIGN KEY (lt_realization_id) REFERENCES hzrdr.lt_realization(id)
ON DELETE CASCADE;

ALTER TABLE hzrdr.hazard_curve
ADD CONSTRAINT hzrdr_hazard_curve_output_fk
FOREIGN KEY (output_id) REFERENCES uiapi.output(id) ON DELETE CASCADE;

ALTER TABLE hzrdr.hazard_curve
ADD CONSTRAINT hzrdr_hazard_curve_lt_realization_fk
FOREIGN KEY (lt_realization_id) REFERENCES hzrdr.lt_realization(id)
ON DELETE CASCADE;

ALTER TABLE hzrdr.hazard_curve_data
ADD CONSTRAINT hzrdr_hazard_curve_data_hazard_curve_fk
FOREIGN KEY (hazard_curve_id) REFERENCES hzrdr.hazard_curve(id) ON DELETE CASCADE;

-- gmf -> output FK
ALTER TABLE hzrdr.gmf
ADD CONSTRAINT hzrdr_gmf_output_fk
FOREIGN KEY (output_id) REFERENCES uiapi.output(id) ON DELETE CASCADE;

-- gmf -> lt_realization FK
ALTER TABLE hzrdr.gmf
ADD CONSTRAINT hzrdr_gmf_lt_realization_fk
FOREIGN KEY (lt_realization_id) REFERENCES hzrdr.lt_realization(id)
ON DELETE CASCADE;

-- disagg_result -> output FK
ALTER TABLE hzrdr.disagg_result
ADD CONSTRAINT hzrdr_disagg_result_output_fk
FOREIGN KEY (output_id) REFERENCES uiapi.output(id)
ON DELETE CASCADE;

-- disagg_result -> lt_realization FK
ALTER TABLE hzrdr.disagg_result
ADD CONSTRAINT hzrdr_disagg_result_lt_realization_fk
FOREIGN KEY (lt_realization_id) REFERENCES hzrdr.lt_realization(id)
ON DELETE CASCADE;


-- UHS:
-- uhs -> output FK
ALTER TABLE hzrdr.uhs
ADD CONSTRAINT hzrdr_uhs_output_fk
FOREIGN KEY (output_id) REFERENCES uiapi.output(id) ON DELETE CASCADE;

-- uhs -> hzrdr.lt_realization FK
ALTER TABLE hzrdr.uhs
ADD CONSTRAINT hzrdr_uhs_lt_realization_fk
FOREIGN KEY (lt_realization_id) REFERENCES hzrdr.lt_realization(id)
ON DELETE CASCADE;

-- uhs_data -> uhs FK
ALTER TABLE hzrdr.uhs_data
ADD CONSTRAINT hzrdr_uhs_data_uhs_fk
FOREIGN KEY (uhs_id) REFERENCES hzrdr.uhs(id) ON DELETE CASCADE;

-- hzrdr.lt_source_model -> uiapi.hazard_calculation FK
ALTER TABLE hzrdr.lt_source_model
ADD CONSTRAINT hzrdr_lt_model_hazard_calculation_fk
FOREIGN KEY (hazard_calculation_id)
REFERENCES uiapi.hazard_calculation(id)
ON DELETE CASCADE;

-- hzrdr.lt_model_info -> hzrdr.lt_source_model FK
ALTER TABLE hzrdr.lt_model_info
ADD CONSTRAINT hzrdr_lt_model_info_lt_source_model_fk
FOREIGN KEY (lt_model_id)
REFERENCES hzrdr.lt_source_model(id)
ON DELETE CASCADE;

-- hzrdr.lt_realization -> hzrdr.lt_source_model FK
ALTER TABLE hzrdr.lt_realization
ADD CONSTRAINT hzrdr_lt_realization_lt_model_fk
FOREIGN KEY (lt_model_id) REFERENCES hzrdr.lt_source_model(id)
ON DELETE CASCADE;

-- hzrdr.ses_collection to uiapi.output FK
ALTER TABLE hzrdr.ses_collection
ADD CONSTRAINT hzrdr_ses_collection_output_fk
FOREIGN KEY (output_id)
REFERENCES uiapi.output(id)
ON DELETE CASCADE;

-- hzrdr.ses to hzrdr.ses_collection FK
ALTER TABLE hzrdr.ses
ADD CONSTRAINT hzrdr_ses_ses_collection_fk
FOREIGN KEY (ses_collection_id)
REFERENCES hzrdr.ses_collection(id)
ON DELETE CASCADE;

-- hzrdr.probabilistic_rupture to hzrdr.ses_collection FK
ALTER TABLE hzrdr.probabilistic_rupture
ADD CONSTRAINT hzrdr_probabilistic_rupture_ses_collection_fk
FOREIGN KEY (ses_collection_id) REFERENCES hzrdr.ses_collection(id);

-- hzrdr.ses_rupture to hzrdr.probabilistic_rupture FK
ALTER TABLE hzrdr.ses_rupture
ADD CONSTRAINT hzrdr_ses_rupture_probabilistic_rupture_fk
FOREIGN KEY (rupture_id) REFERENCES hzrdr.probabilistic_rupture(id)
ON DELETE CASCADE;

-- hzrdr.ses_rupture to hzrdr.ses FK
ALTER TABLE hzrdr.ses_rupture
ADD CONSTRAINT hzrdr_ses_rupture_ses_fk
FOREIGN KEY (ses_id) REFERENCES hzrdr.ses(id)
ON DELETE CASCADE;

ALTER TABLE riskr.loss_map
ADD CONSTRAINT riskr_loss_map_output_fk
FOREIGN KEY (output_id) REFERENCES uiapi.output(id) ON DELETE CASCADE;

ALTER TABLE riskr.loss_map
ADD CONSTRAINT riskr_loss_map_hazard_output_fk
FOREIGN KEY (hazard_output_id) REFERENCES uiapi.output(id) ON DELETE CASCADE;

ALTER TABLE riskr.loss_map_data
ADD CONSTRAINT riskr_loss_map_data_loss_map_fk
FOREIGN KEY (loss_map_id) REFERENCES riskr.loss_map(id) ON DELETE CASCADE;

ALTER TABLE riskr.loss_fraction
ADD CONSTRAINT riskr_loss_fraction_output_fk
FOREIGN KEY (output_id) REFERENCES uiapi.output(id) ON DELETE CASCADE;

ALTER TABLE riskr.loss_fraction
ADD CONSTRAINT riskr_loss_fraction_hazard_output_fk
FOREIGN KEY (hazard_output_id) REFERENCES uiapi.output(id) ON DELETE CASCADE;

ALTER TABLE riskr.loss_fraction_data
ADD CONSTRAINT riskr_loss_fraction_data_loss_map_fk
FOREIGN KEY (loss_fraction_id) REFERENCES riskr.loss_fraction(id) ON DELETE CASCADE;

ALTER TABLE riskr.loss_curve
ADD CONSTRAINT riskr_loss_curve_output_fk
FOREIGN KEY (output_id) REFERENCES uiapi.output(id) ON DELETE CASCADE;

ALTER TABLE riskr.loss_curve
ADD CONSTRAINT riskr_loss_curve_hazard_output_fk
FOREIGN KEY (hazard_output_id) REFERENCES uiapi.output(id) ON DELETE CASCADE;

ALTER TABLE riskr.bcr_distribution
ADD CONSTRAINT riskr_bcr_distribution_hazard_output_fk
FOREIGN KEY (hazard_output_id) REFERENCES uiapi.output(id) ON DELETE CASCADE;

ALTER TABLE riskr.loss_curve_data
ADD CONSTRAINT riskr_loss_curve_data_loss_curve_fk
FOREIGN KEY (loss_curve_id) REFERENCES riskr.loss_curve(id) ON DELETE CASCADE;

ALTER TABLE riskr.aggregate_loss_curve_data
ADD CONSTRAINT riskr_aggregate_loss_curve_data_loss_curve_fk
FOREIGN KEY (loss_curve_id) REFERENCES riskr.loss_curve(id) ON DELETE CASCADE;

ALTER TABLE riskr.aggregate_loss
ADD CONSTRAINT riskr_aggregate_loss_output_fk
FOREIGN KEY (output_id) REFERENCES uiapi.output(id) ON DELETE CASCADE;

ALTER TABLE riskr.event_loss
ADD CONSTRAINT riskr_event_loss_output_fk
FOREIGN KEY (output_id) REFERENCES uiapi.output(id) ON DELETE CASCADE;

ALTER TABLE riskr.event_loss
ADD CONSTRAINT riskr_event_loss_hazard_output_fk
FOREIGN KEY (hazard_output_id) REFERENCES uiapi.output(id) ON DELETE CASCADE;

ALTER TABLE riskr.event_loss_data
ADD CONSTRAINT riskr_event_loss_data_sesrupture_fk
FOREIGN KEY (rupture_id) REFERENCES hzrdr.ses_rupture(id) ON DELETE CASCADE;

ALTER TABLE riskr.event_loss_data
ADD CONSTRAINT riskr_event_loss_data_event_loss_fk
FOREIGN KEY (event_loss_id) REFERENCES riskr.event_loss(id) ON DELETE CASCADE;

ALTER TABLE riskr.bcr_distribution_data
ADD CONSTRAINT riskr_bcr_distribution_data_bcr_distribution_fk
FOREIGN KEY (bcr_distribution_id) REFERENCES riskr.bcr_distribution(id) ON DELETE CASCADE;


-- Damage Distribution, Per Asset

ALTER TABLE riskr.dmg_dist_per_asset
ADD CONSTRAINT riskr_dmg_dist_per_asset_exposure_data_fk
FOREIGN KEY (exposure_data_id) REFERENCES riski.exposure_data(id) ON DELETE RESTRICT;


ALTER TABLE riski.exposure_data ADD CONSTRAINT
riski_exposure_data_exposure_model_fk FOREIGN KEY (exposure_model_id)
REFERENCES riski.exposure_model(id) ON DELETE CASCADE;

ALTER TABLE riski.occupancy ADD CONSTRAINT
riski_occupancy_exposure_data_fk FOREIGN KEY (exposure_data_id)
REFERENCES riski.exposure_data(id) ON DELETE CASCADE;

ALTER TABLE riski.cost_type ADD CONSTRAINT
riski_cost_type_exposure_model_fk FOREIGN KEY (exposure_model_id)
REFERENCES riski.exposure_model(id) ON DELETE CASCADE;

ALTER TABLE riski.cost ADD CONSTRAINT
riski_cost_exposure_data_fk FOREIGN KEY (exposure_data_id)
REFERENCES riski.exposure_data(id) ON DELETE CASCADE;

ALTER TABLE riski.cost ADD CONSTRAINT
riski_cost_cost_type_fk FOREIGN KEY (cost_type_id)
REFERENCES riski.cost_type(id) ON DELETE CASCADE;

-- hzrdi.hazard_site to uiapi.hazard_calculation FK
ALTER TABLE hzrdi.hazard_site
ADD CONSTRAINT hzrdi_hazard_site_hazard_calculation_fk
FOREIGN KEY (hazard_calculation_id)
REFERENCES uiapi.hazard_calculation(id)
ON DELETE CASCADE;

-- hzrdr.gmf_data to hzrdi.hazard_site FK
ALTER TABLE hzrdr.gmf_data
ADD CONSTRAINT hzrdr_gmf_data_hazard_site_fk
FOREIGN KEY (site_id)
REFERENCES hzrdi.hazard_site(id)
ON DELETE CASCADE;

ALTER TABLE hzrdr.gmf_data
ADD CONSTRAINT hzrdr_gmf_data_gmf_fk
FOREIGN KEY (gmf_id)
REFERENCES hzrdr.gmf(id)
ON DELETE CASCADE;


-- this function is used in the performance_view, cannot go in functions.sql
CREATE FUNCTION maxint(a INTEGER, b INTEGER) RETURNS INTEGER AS $$
SELECT CASE WHEN $1 > $2 THEN $1 ELSE $2 END;
$$ LANGUAGE SQL IMMUTABLE;

---------------------- views ----------------------------
-- convenience view to analyze the performance of the jobs;
-- for instance the slowest operations can be extracted with
-- SELECT DISTINCT ON (oq_job_id) * FROM uiapi.performance_view;
CREATE VIEW uiapi.performance_view AS
SELECT h.id AS calculation_id, description, 'hazard' AS job_type, p.* FROM (
     SELECT oq_job_id, operation,
     sum(duration) AS tot_duration,
     sum(duration)/maxint(count(distinct task_id)::int, 1) AS duration,
     max(pymemory)/1048576. AS pymemory, max(pgmemory)/1048576. AS pgmemory,
     count(*) AS counts
     FROM uiapi.performance
     GROUP BY oq_job_id, operation) AS p
INNER JOIN uiapi.oq_job AS o
ON p.oq_job_id=o.id
INNER JOIN uiapi.hazard_calculation AS h
ON h.id=o.hazard_calculation_id
UNION ALL
SELECT r.id AS calculation_id, description, 'risk' AS job_type, p.* FROM (
     SELECT oq_job_id, operation,
     sum(duration) AS tot_duration,
     sum(duration)/maxint(count(distinct task_id)::int, 1) AS duration,
     max(pymemory)/1048576. AS pymemory, max(pgmemory)/1048576. AS pgmemory,
     count(*) AS counts
     FROM uiapi.performance
     GROUP BY oq_job_id, operation) AS p
INNER JOIN uiapi.oq_job AS o
ON p.oq_job_id=o.id
INNER JOIN uiapi.risk_calculation AS r
ON r.id=o.risk_calculation_id;

-- gmf_data per job
CREATE VIEW hzrdr.gmf_data_job AS
   SELECT c.oq_job_id, a.*
   FROM hzrdr.gmf_data AS a
   INNER JOIN hzrdr.gmf AS b
   ON a.gmf_id=b.id
   INNER JOIN uiapi.output AS c
   ON b.output_id=c.id
   WHERE output_type='gmf';<|MERGE_RESOLUTION|>--- conflicted
+++ resolved
@@ -539,10 +539,7 @@
    lt_model_id INTEGER NOT NULL, -- fk to lt_source_model
    tectonic_region_type TEXT NOT NULL,
    num_sources INTEGER NOT NULL,
-<<<<<<< HEAD
-=======
    num_ruptures INTEGER NOT NULL,
->>>>>>> ff66315d
    min_mag FLOAT NOT NULL,
    max_mag FLOAT NOT NULL
 ) TABLESPACE hzrdr_ts;
