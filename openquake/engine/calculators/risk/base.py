# -*- coding: utf-8 -*-

# Copyright (c) 2010-2013, GEM Foundation.
#
# OpenQuake is free software: you can redistribute it and/or modify it
# under the terms of the GNU Affero General Public License as published
# by the Free Software Foundation, either version 3 of the License, or
# (at your option) any later version.
#
# OpenQuake is distributed in the hope that it will be useful,
# but WITHOUT ANY WARRANTY; without even the implied warranty of
# MERCHANTABILITY or FITNESS FOR A PARTICULAR PURPOSE.  See the
# GNU General Public License for more details.
#
# You should have received a copy of the GNU Affero General Public License
# along with OpenQuake.  If not, see <http://www.gnu.org/licenses/>.

"""Base RiskCalculator class."""

import collections
import StringIO

from openquake.risklib import scientific

from openquake.nrmllib.risk import parsers

from openquake.engine import logs, export
from openquake.engine.utils import config, stats
from openquake.engine.db import models
from openquake.engine.calculators import base, post_processing
from openquake.engine.calculators.risk import writers
from openquake.engine.input.exposure import ExposureDBWriter


class RiskCalculator(base.Calculator):
    """
    Abstract base class for risk calculators. Contains a bunch of common
    functionality, including initialization procedures and the core
    distribution/execution logic.

    :attribute dict taxonomies:
        A dictionary mapping each taxonomy with the number of assets the
        calculator will work on. Assets are extracted from the exposure input
        and filtered according to the `RiskCalculation.region_constraint`.

    :attribute dict risk_models:
        A nested dict taxonomy -> loss type -> instances of `RiskModel`.
    """

    def __init__(self, job):
        super(RiskCalculator, self).__init__(job)

        # FIXME(lp). taxonomy_asset_count would be a better name
        self.taxonomies = None
        self.risk_models = None

    def pre_execute(self):
        """
        In this phase, the general workflow is:
            1. Parse and validate the exposure to get the taxonomies
            2. Parse and validate the available risk models
            3. Validate the given hazard
            4. Initialize progress counters
        """

        # reload the risk calculation to avoid getting raw string
        # values instead of arrays
        self.job.risk_calculation = models.RiskCalculation.objects.get(
            pk=self.rc.pk)

        self.taxonomies = self.get_taxonomies()

        self.validate_hazard()

        with logs.tracing('parse risk models'):
            self.risk_models = self.get_risk_models()
            self.check_taxonomies(self.risk_models)
            self.check_imts(required_imts(self.risk_models))

        assets_num = sum(self.taxonomies.values())
        self._initialize_progress(assets_num)

    def validate_hazard(self):
        """
        Calculators must override this to provide additional
        validation.

        :raises:
           `ValueError` if an Hazard Calculation has been passed
           but it does not exist
        """
        # If an Hazard Calculation ID has been given in input, check
        # that it exists
        try:
            self.rc.hazard_calculation
        except models.ObjectDoesNotExist:
            raise ValueError(
                "The provided hazard calculation ID does not exist")

    def get_taxonomies(self):
        """
          Parse the exposure input and store the exposure data (if not
          already present). Then, check if the exposure filtered with
          region_constraint is not empty.

          :returns:
              a dictionary mapping taxonomy string to the number of
              assets in that taxonomy
        """
        # if we are not going to use a preloaded exposure, we need to
        # parse and store the exposure from the given xml file
        if self.rc.exposure_input is None:
            queryset = self.rc.inputs.filter(input_type='exposure')
            if queryset.exists():
                with logs.tracing('store exposure'):
                    exposure = self._store_exposure(queryset.all()[0])
            else:
                raise ValueError("No exposure model given in input")
        else:  # exposure has been preloaded. Get it from the rc
            exposure = self.rc.exposure_model

        taxonomies = exposure.taxonomies_in(self.rc.region_constraint)

        if not sum(taxonomies.values()):
            raise ValueError(
                ['Region of interest is not covered by the exposure input.'
                 ' This configuration is invalid. '
                 ' Change the region constraint input or use a proper '
                 ' exposure file'])
        return taxonomies

    def block_size(self):
        """
        Number of assets handled per task.
        """
        return int(config.get('risk', 'block_size'))

    def concurrent_tasks(self):
        """
        Number of tasks to be in queue at any given time.
        """
        return int(config.get('risk', 'concurrent_tasks'))

    def task_arg_gen(self, block_size):
        """
        Generator function for creating the arguments for each task.

        It is responsible for the distribution strategy. It divides
        the considered exposure into chunks of homogeneous assets
        (i.e. having the same taxonomy). The chunk size is given by
        the `block_size` openquake config parameter

        :param int block_size:
            The number of work items per task (sources, sites, etc.).

        :returns:
            An iterator over a list of arguments. Each contains:

            1. the job id
            2. a getter object needed to get the hazard data
            3. the needed risklib calculators
            4. the output containers to be populated
            5. the specific calculator parameter set
        """
        output_containers = self.create_statistical_outputs()

        for hazard in self.rc.hazard_outputs():
            output_containers.update(self.create_outputs(hazard))

        num_tasks = 0
        num_assets = 0
        for taxonomy, assets_nr in self.taxonomies.items():
            num_assets += assets_nr
            asset_offsets = range(0, assets_nr, block_size)

            for offset in asset_offsets:
                with logs.tracing("getting assets"):
                    assets = self.rc.exposure_model.get_asset_chunk(
                        taxonomy,
                        self.rc.region_constraint, offset, block_size)

<<<<<<< HEAD
                calculation_units = dict(
                    [(loss_type, self.calculation_units(loss_type, assets))
                     for loss_type in loss_types(self.risk_models)])

=======
                num_tasks += 1
>>>>>>> 1872731e
                yield [self.job.id,
                       calculation_units,
                       output_containers,
                       self.calculator_parameters]

<<<<<<< HEAD
    def calculation_units(self, loss_type, assets):
        """
        :returns: a list of instances of
        :class:`openquake.engine.calculators.risk.CalculationUnit` to
        be run for the given `loss_type` and `assets`

        :param str loss_type:
            Any vaue in `openquake.engine.db.models.LOSS_TYPES`

        :param assets:
            An iterable over instances of
            :class:`openquake.engine.db.models.ExposureData`
        """
        raise NotImplementedError
=======
        job_stats = models.JobStats.objects.filter(oq_job=self.job.id)
        if job_stats:  # regular case, but they may be missing in some tests
            js = job_stats[0]
            js.num_sites = num_assets
            js.num_tasks = num_tasks
            js.save()
>>>>>>> 1872731e

    def export(self, *args, **kwargs):
        """
        If requested by the user, automatically export all result artifacts.

        :returns:
            A list of the export filenames, including the absolute path to each
            file.
        """

        exported_files = []
        with logs.tracing('exports'):
            if 'exports' in kwargs and kwargs['exports']:
                exported_files = sum([
                    export.risk.export(output.id, self.rc.export_dir)
                    for output in export.core.get_outputs(self.job.id)], [])

                for exp_file in exported_files:
                    logs.LOG.debug('exported %s' % exp_file)
        return exported_files

    @property
    def rc(self):
        """
        A shorter and more convenient way of accessing the
        :class:`~openquake.engine.db.models.RiskCalculation`.
        """
        return self.job.risk_calculation

    @property
    def hc(self):
        """
        A shorter and more convenient way of accessing the
        :class:`~openquake.engine.db.models.HazardCalculation`.
        """
        return self.rc.get_hazard_calculation()

    @property
    def calculator_parameters(self):
        """
        The specific calculation parameters passed as args to the
        celery task function. A calculator must override this to
        provide custom arguments to its celery task
        """
        return []

    def _store_exposure(self, exposure_model_input):
        """
        Load exposure assets and write them to database.

        :param exposure_model_input: a
        :class:`openquake.engine.db.models.Input` object with input
        type `exposure`
        """

        # If this was an existing model, it was already parsed and should be in
        # the DB.
        if models.ExposureModel.objects.filter(
                input=exposure_model_input).exists():
            logs.LOG.debug("skipping storing exposure as an input model "
                           "was already present")
            return exposure_model_input.exposuremodel

        content = StringIO.StringIO(
            exposure_model_input.model_content.raw_content_ascii)
        ExposureDBWriter(exposure_model_input).serialize(
            parsers.ExposureModelParser(content))
        return exposure_model_input.exposuremodel

    def _initialize_progress(self, total):
        """Record the total/completed number of work items.

        This is needed for the purpose of providing an indication of progress
        to the end user."""
        logs.LOG.debug("Computing risk over %d assets" % total)
        self.progress.update(total=total)
        stats.pk_set(self.job.id, "lvr", 0)
        stats.pk_set(self.job.id, "nrisk_total", total)
        stats.pk_set(self.job.id, "nrisk_done", 0)

    def get_risk_models(self, retrofitted=False):
        """
        Parse vulnerability models for each loss type in
        `openquake.engine.db.modelsLOSS_TYPES`,
        then set the `risk_models` attribute.

        :param bool retrofitted:
            True if retrofitted models should be set
        :returns:
            all the intensity measure types required by the risk models
        :raises:
            * `ValueError` if no models can be found
            * `ValueError` if the exposure does not provide the costs needed
            by the available loss types in the risk models
        """
        risk_models = collections.defaultdict(dict)

        for loss_type in models.LOSS_TYPES:
            vfs = self.get_vulnerability_model(loss_type, retrofitted)
            for taxonomy, model in vfs.items():
                risk_models[taxonomy][loss_type] = model

            if vfs:
                field_kwarg = dict(
                    structural=dict(stco__isnull=True),
                    non_structural=dict(nonstco__isnull=True),
                    contents=dict(coco__isnull=True),
                    occupancy=dict(occupany__isnull=True))[loss_type]
                if self.rc.exposure_model.exposuredata_set.filter(
                        **field_kwarg).exists():
                    raise ValueError("Invalid vulnerability model "
                                     "type %s. Some assets don't match "
                                     "with filter %s" % (
                                         loss_type, field_kwarg))

        if not risk_models:
            raise ValueError(
                'At least one risk model of type %s must be defined' % (
                    models.LOSS_TYPES))
        return risk_models

    def check_imts(self, model_imts):
        """
        Raise a ValueError if no hazard exists in any of the given
        intensity measure types

        :param model_imts:
           an iterable of intensity measure types in long form string.
        """
        imts = self.hc.get_imts()

        # check that the hazard data have all the imts needed by the
        # risk calculation
        missing = set(model_imts) - set(imts)
        if missing:
            raise ValueError(
                "There is no hazard output for the intensity measure types"
                "%s; the available IMTs are %s" % (missing, imts))

    def check_taxonomies(self, taxonomies):
        """
        If the model has less taxonomies than the exposure raises an
        error unless the parameter ``taxonomies_from_model`` is set.

        :param taxonomies:
            Taxonomies coming from the fragility/vulnerability model
        """
        orphans = set(self.taxonomies) - set(taxonomies)
        if orphans:
            msg = ('The following taxonomies are in the exposure model '
                   'but not in the risk model: %s' % sorted(orphans))
            if self.rc.taxonomies_from_model:
                # only consider the taxonomies in the fragility model
                self.taxonomies = dict((t, self.taxonomies[t])
                                       for t in self.taxonomies
                                       if t in taxonomies)
                logs.LOG.warn(msg)
            else:
                # all taxonomies in the exposure must be covered
                raise RuntimeError(msg)

    def get_vulnerability_model(self, loss_type, retrofitted=False):
        """
        Load and parse the vulnerability model input associated with this
        calculation.

        :param str loss_type:
            any value in `openquake.engine.db.models.LOSS_TYPES`. The kind
            of vulnerability function we are going to get

        :param bool retrofitted:
            `True` if the retrofitted model is going to be parsed

        :returns:
            a dictionary mapping each taxonomy to a :class:`RiskModel` instance
        """

        if retrofitted:
            input_type = "vulnerability_retrofitted"
        else:
            input_type = "vulnerability"

        input_type = "%s_%s" % (loss_type, input_type)

        queryset = self.rc.inputs.filter(input_type=input_type)
        if not queryset.exists():
            return {}
        else:
            model = queryset[0]

        content = StringIO.StringIO(model.model_content.raw_content_ascii)

        return self.parse_vulnerability_model(content)

    def parse_vulnerability_model(self, vuln_content):
        """
        :param vuln_content:
            File-like object containg the vulnerability model XML.
        :returns:
            a `dict` of `RiskModel` keyed by taxonomy
        :raises:
            * `ValueError` if validation of any vulnerability function fails
        """
        vfs = dict()

        for record in parsers.VulnerabilityModelParser(vuln_content):
            taxonomy = record['ID']
            imt = record['IMT']
            loss_ratios = record['lossRatio']
            covs = record['coefficientsVariation']
            distribution = record['probabilisticDistribution']

            if taxonomy in vfs:
                raise ValueError("A taxonomy %s can not be associated with "
                                 "different vulnerability function" % (
                                 taxonomy))

            try:
                vfs[taxonomy] = RiskModel(
                    imt,
                    scientific.VulnerabilityFunction(
                        record['IML'],
                        loss_ratios,
                        covs,
                        distribution),
                    None)
            except ValueError, err:
                msg = (
                    "Invalid vulnerability function with ID '%s': %s"
                    % (taxonomy, err.message)
                )
                raise ValueError(msg)

        return vfs

    def create_outputs(self, hazard_output):
        """
        Create outputs container objects (e.g. LossCurve, Output).

        Derived classes should override this to create containers for
        storing objects other than LossCurves, LossMaps

        The default behavior is to create a loss curve and loss maps
        output.

        :returns:
            An instance of
            :class:`openquake.engine.calculators.risk.writers.OutputDict`
        """

        ret = writers.OutputDict()

        job = self.job

        for loss_type in loss_types(self.risk_models):
            # add loss curve containers
            ret.set(models.LossCurve.objects.create(
                hazard_output_id=hazard_output.id,
                loss_type=loss_type,
                output=models.Output.objects.create_output(
                    job,
                    "loss curves. type=%s, hazard=%s" % (
                        loss_type, hazard_output.id),
                    "loss_curve")))

            # then loss maps containers
            for poe in self.rc.conditional_loss_poes or []:
                ret.set(models.LossMap.objects.create(
                        hazard_output_id=hazard_output.id,
                        loss_type=loss_type,
                        output=models.Output.objects.create_output(
                            self.job,
                            "loss maps. type=%s poe=%s, hazard=%s" % (
                                loss_type, poe, hazard_output.id),
                            "loss_map"),
                        poe=poe))
        return ret

    def create_statistical_outputs(self):
        """
        Create mean/quantile `models.LossCurve`/`LossMap` containers.

        :returns:
           an instance of
           :class:`openquake.engine.calculators.risk.writers.OutputDict`
        """

        ret = writers.OutputDict()

        if len(self.rc.hazard_outputs()) < 2:
            return ret

        for loss_type in loss_types(self.risk_models):
            ret.set(models.LossCurve.objects.create(
                output=models.Output.objects.create_output(
                    job=self.job,
                    display_name='mean loss curves. type=%s' % loss_type,
                    output_type='loss_curve'),
                statistics='mean',
                loss_type=loss_type))

            for quantile in self.rc.quantile_loss_curves or []:
                name = 'quantile(%s) loss curves. type=%s' % (
                    quantile, loss_type)
                ret.set(models.LossCurve.objects.create(
                    output=models.Output.objects.create_output(
                        job=self.job,
                        display_name=name,
                        output_type='loss_curve'),
                    statistics='quantile',
                    quantile=quantile,
                    loss_type=loss_type))

            for poe in self.rc.conditional_loss_poes or []:
                ret.set(models.LossMap.objects.create(
                    output=models.Output.objects.create_output(
                        job=self.job,
                        display_name="mean loss map type=%s poe=%.4f" % (
                            loss_type, poe),
                        output_type="loss_map"),
                    statistics="mean",
                    loss_type=loss_type,
                    poe=poe))

            for quantile in self.rc.quantile_loss_curves or []:
                for poe in self.rc.conditional_loss_poes or []:
                    name = "quantile(%.4f) loss map type=%s poe=%.4f" % (
                        quantile, loss_type, poe)
                    ret.set(models.LossMap.objects.create(
                        output=models.Output.objects.create_output(
                            job=self.job,
                            display_name=name,
                            output_type="loss_map"),
                        statistics="quantile",
                        quantile=quantile,
                        loss_type=loss_type,
                        poe=poe))

        return ret


class count_progress_risk(stats.count_progress):   # pylint: disable=C0103
    """
    Extend :class:`openquake.engine.utils.stats.count_progress` to work with
    celery task where the number of items (i.e. assets) are embedded in
    calculation units.
    """
    def get_task_data(self, job_id, calculators, *_args):
        first_getter = calculators.values()[0][0].getter
        return job_id, len(first_getter.assets)


#: Hold both a Vulnerability function or a fragility function set and
#: the IMT associated to it
RiskModel = collections.namedtuple(
    'RiskModel',
    'imt vulnerability_function fragility_function_set')


#: A calculation unit holds a risklib calculator (e.g. an instance of
#: :class:`openquake.risklib.api.Classical`), a getter that
#: retrieves the data to work on, and the type of losses we are considering
CalculationUnit = collections.namedtuple(
    'CalculationUnit',
    'calc getter')


#: Calculator parameters are used to compute derived outputs like loss
#: maps, disaggregation plots, quantile/mean curves. See
#: :class:`openquake.engine.db.models.RiskCalculation` for a description

CalcParams = collections.namedtuple(
    'CalcParams', [
        'conditional_loss_poes',
        'poes_disagg',
        'sites_disagg',
        'insured_losses',
        'quantiles',
        'asset_life_expectancy',
        'interest_rate',
        'mag_bin_width',
        'distance_bin_width',
        'coordinate_bin_width',
        'damage_state_ids'
    ])


def make_calc_params(conditional_loss_poes=None,
                     poes_disagg=None,
                     sites_disagg=None,
                     insured_losses=None,
                     quantiles=None,
                     asset_life_expectancy=None,
                     interest_rate=None,
                     mag_bin_width=None,
                     distance_bin_width=None,
                     coordinate_bin_width=None,
                     damage_state_ids=None):
    """
    Constructor of CalculatorParameters
    """
    return CalcParams(conditional_loss_poes,
                      poes_disagg,
                      sites_disagg,
                      insured_losses,
                      quantiles,
                      asset_life_expectancy,
                      interest_rate,
                      mag_bin_width,
                      distance_bin_width,
                      coordinate_bin_width,
                      damage_state_ids)


def asset_statistics(losses, curves_poes, quantiles, weights, poes):
    """
    Compute output statistics (mean/quantile loss curves and maps)
    for a single asset

    :param losses:
       the losses on which the loss curves are defined
    :param curves_poes:
       a numpy matrix suitable to be used with
       :func:`openquake.engine.calculators.post_processing`
    :param list quantiles:
       an iterable over the quantile levels to be considered for
       quantile outputs
    :param list weights:
       the weights associated with each realization. If all the elements are
       `None`, implicit weights are taken into account
    :param list poes:
       the poe taken into account for computing loss maps

    :returns:
       a tuple with
       1) mean loss curve
       2) a list of quantile curves
    """
    montecarlo = weights[0] is not None

    quantile_curves = []
    for quantile in quantiles:
        if montecarlo:
            q_curve = post_processing.weighted_quantile_curve(
                curves_poes, weights, quantile)
        else:
            q_curve = post_processing.quantile_curve(curves_poes, quantile)

        quantile_curves.append((losses, q_curve))

    # then mean loss curve
    mean_curve_poes = post_processing.mean_curve(curves_poes, weights)
    mean_curve = (losses, mean_curve_poes)

    mean_map = [scientific.conditional_loss_ratio(losses, mean_curve_poes, poe)
                for poe in poes]

    quantile_maps = [[scientific.conditional_loss_ratio(losses, poes, poe)
                      for losses, poes in quantile_curves]
                     for poe in poes]

    return (mean_curve, quantile_curves, mean_map, quantile_maps)


def required_imts(risk_models):
    """
    Get all the intensity measure types required by `risk_models`

    A nested dict taxonomy -> loss_type -> `RiskModel` instance

    :returns: a set with all the required imts
    """
    risk_models = sum([d.values() for d in risk_models.values()], [])
    return set([m.imt for m in risk_models])


def loss_types(risk_models):
    return set(sum([d.keys() for d in risk_models.values()], []))<|MERGE_RESOLUTION|>--- conflicted
+++ resolved
@@ -179,42 +179,37 @@
                         taxonomy,
                         self.rc.region_constraint, offset, block_size)
 
-<<<<<<< HEAD
                 calculation_units = dict(
                     [(loss_type, self.calculation_units(loss_type, assets))
                      for loss_type in loss_types(self.risk_models)])
 
-=======
                 num_tasks += 1
->>>>>>> 1872731e
                 yield [self.job.id,
                        calculation_units,
                        output_containers,
                        self.calculator_parameters]
 
-<<<<<<< HEAD
-    def calculation_units(self, loss_type, assets):
-        """
-        :returns: a list of instances of
-        :class:`openquake.engine.calculators.risk.CalculationUnit` to
-        be run for the given `loss_type` and `assets`
-
-        :param str loss_type:
-            Any vaue in `openquake.engine.db.models.LOSS_TYPES`
-
-        :param assets:
-            An iterable over instances of
-            :class:`openquake.engine.db.models.ExposureData`
-        """
-        raise NotImplementedError
-=======
         job_stats = models.JobStats.objects.filter(oq_job=self.job.id)
         if job_stats:  # regular case, but they may be missing in some tests
             js = job_stats[0]
             js.num_sites = num_assets
             js.num_tasks = num_tasks
             js.save()
->>>>>>> 1872731e
+
+    def calculation_units(self, loss_type, assets):
+        """
+        :returns: a list of instances of
+        :class:`openquake.engine.calculators.risk.CalculationUnit` to
+        be run for the given `loss_type` and `assets`
+
+        :param str loss_type:
+            Any vaue in `openquake.engine.db.models.LOSS_TYPES`
+
+        :param assets:
+            An iterable over instances of
+            :class:`openquake.engine.db.models.ExposureData`
+        """
+        raise NotImplementedError
 
     def export(self, *args, **kwargs):
         """
