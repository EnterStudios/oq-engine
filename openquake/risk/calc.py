--- conflicted
+++ resolved
@@ -23,28 +23,10 @@
 from openquake.risk.job.scenario import ScenarioEventBasedMixin
 
 
-<<<<<<< HEAD
-CALCULATORS = dict()
-
-
-def _load_calcs():
-    calcs = {
-        'classical': ClassicalPSHABasedMixin,
-        'classical_bcr': ClassicalPSHABasedMixin,
-        'event_based': ProbabilisticEventMixin,
-        'event_based_bcr': ProbabilisticEventMixin,
-        'scenario': ScenarioEventBasedMixin,
-    }
-    CALCULATORS.update(calcs)
-
-
-_load_calcs()
-=======
 CALCULATORS = {
     'Classical': ClassicalPSHABasedMixin,
     'Classical BCR': ClassicalPSHABasedMixin,
     'Event Based': ProbabilisticEventMixin,
     'Event Based BCR': ProbabilisticEventMixin,
     'Scenario': ScenarioEventBasedMixin,
-}
->>>>>>> d11087b4
+}