# -*- coding: utf-8 -*-

# Copyright (c) 2010-2011, GEM Foundation.
#
# OpenQuake is free software: you can redistribute it and/or modify
# it under the terms of the GNU Lesser General Public License version 3
# only, as published by the Free Software Foundation.
#
# OpenQuake is distributed in the hope that it will be useful,
# but WITHOUT ANY WARRANTY; without even the implied warranty of
# MERCHANTABILITY or FITNESS FOR A PARTICULAR PURPOSE.  See the
# GNU Lesser General Public License version 3 for more details
# (a copy is included in the LICENSE file that accompanied this code).
#
# You should have received a copy of the GNU Lesser General Public License
# version 3 along with OpenQuake.  If not, see
# <http://www.gnu.org/licenses/lgpl-3.0.txt> for a copy of the LGPLv3 License.

"""A single hazard/risk job."""

import os
<<<<<<< HEAD
import urlparse
=======
import re
>>>>>>> a77266b9

from datetime import datetime
<<<<<<< HEAD
=======
from django.db import transaction
from django.contrib.gis.db import models
from django.contrib.gis.geos import GEOSGeometry
from lxml import etree
>>>>>>> a77266b9

from openquake import flags
from openquake import kvs
from openquake import shapes
from openquake.parser import exposure
<<<<<<< HEAD
from openquake.db.models import (OqCalculation, CalcStats, FloatArrayField,
                                 CharArrayField, InputSet, Input)
from openquake.job import config as conf
from openquake.job import params as job_params
from openquake.job.params import PARAMS, CALCULATION_MODE, ENUM_MAP
=======
from openquake.db.models import (
    OqCalculation, OqJobProfile, OqUser, CalcStats, FloatArrayField,
    CharArrayField, InputSet, Input)
from openquake.job import config as conf
from openquake.job import params as job_params
from openquake.job.params import (
    PARAMS, CALCULATION_MODE, ENUM_MAP, PATH_PARAMS, INPUT_FILE_TYPES,
    ARRAY_RE)
>>>>>>> a77266b9
from openquake.kvs import mark_job_as_current
from openquake.logs import LOG
from openquake.utils import stats

FLAGS = flags.FLAGS

REVERSE_ENUM_MAP = dict((v, k) for k, v in ENUM_MAP.iteritems())


<<<<<<< HEAD
=======
def parse_config_file(config_file):
    """
    We have a single configuration file which may contain a risk section and
    a hazard section. This input file must be in the ConfigParser format
    defined at: http://docs.python.org/library/configparser.html.

    There may be a general section which may define configuration includes in
    the format of "sectionname_include = someconfigname.gem". These too must be
    in the ConfigParser format.
    """

    config_file = os.path.abspath(config_file)
    base_path = os.path.abspath(os.path.dirname(config_file))

    if not os.path.exists(config_file):
        raise conf.ValidationException(
            ["File '%s' not found" % config_file])

    parser = ConfigParser()
    parser.read(config_file)

    params = {}
    sections = []

    for section in parser.sections():
        for key, value in parser.items(section):
            key = key.upper()
            # Handle includes.
            if RE_INCLUDE.match(key):
                config_file = os.path.join(os.path.dirname(config_file), value)
                new_params, new_sections = parse_config_file(config_file)
                sections.extend(new_sections)
                params.update(new_params)
            else:
                sections.append(section)
                params[key] = value

    params['BASE_PATH'] = base_path

    return params, list(set(sections))


def prepare_config_parameters(params, sections):
    """
    Pre-process configuration parameters to:
        - remove unknown parameters
        - expand file paths to make them absolute
        - set default parameter values
    """

    calc_mode = CALCULATION_MODE[params['CALCULATION_MODE']]
    new_params = dict()

    for name, value in params.items():
        try:
            param = PARAMS[name]
        except KeyError:
            print 'Ignoring unknown parameter %r' % name
            continue

        if calc_mode not in param.modes:
            msg = "Ignoring %s in %s, it's meaningful only in "
            msg %= (name, calc_mode)
            print msg, ', '.join(param.modes)
            continue

        new_params[name] = value

    # make file paths absolute
    for name in PATH_PARAMS:
        if name not in new_params:
            continue

        new_params[name] = os.path.join(params['BASE_PATH'], new_params[name])

    # Set default parameters (if applicable).
    # TODO(LB): This probably isn't the best place for this code (since we may
    # want to implement similar default param logic elsewhere). For now,
    # though, it will have to do.

    # If job is classical and hazard+risk:
    if calc_mode == 'classical' and set(['HAZARD', 'RISK']).issubset(sections):
        if params.get('COMPUTE_MEAN_HAZARD_CURVE'):
            # If this param is already defined, display a message to the user
            # that this config param is being ignored and set to the default:
            print "Ignoring COMPUTE_MEAN_HAZARD_CURVE; defaulting to 'true'."
        # The value is set to a string because validators still expected job
        # config params to be strings at this point:
        new_params['COMPUTE_MEAN_HAZARD_CURVE'] = 'true'

    return new_params, sections


def get_source_models(logic_tree):
    """Returns the source models soft-linked by the given logic tree.

    :param str logic_tree: path to a source model logic tree file
    :returns: list of source model file paths
    """

    # can be removed if we don't support .inp files
    if not logic_tree.endswith('.xml'):
        return []

    base_path = os.path.dirname(os.path.abspath(logic_tree))
    model_files = []

    uncert_mdl_tag = xml.NRML + 'uncertaintyModel'

    for _event, elem in etree.iterparse(logic_tree):
        if elem.tag == uncert_mdl_tag:
            e_text = elem.text.strip()
            if e_text.endswith('.xml'):
                model_files.append(os.path.join(base_path, e_text))

    return model_files


def _insert_input_files(params, input_set):
    """Create uiapi.input records for all input files"""

    # insert input files in input table
    for param_key, file_type in INPUT_FILE_TYPES.items():
        if param_key not in params:
            continue
        path = params[param_key]
        in_model = Input(input_set=input_set, path=path,
                         input_type=file_type, size=os.path.getsize(path))
        in_model.save()

    # insert soft-linked source models in input table
    if 'SOURCE_MODEL_LOGIC_TREE_FILE' in params:
        for path in get_source_models(params['SOURCE_MODEL_LOGIC_TREE_FILE']):
            in_model = Input(input_set=input_set, path=path,
                             input_type='source', size=os.path.getsize(path))
            in_model.save()


def _store_input_parameters(params, calc_mode, oqp):
    """Store parameters in uiapi.oq_job_profile columns"""

    for name, param in PARAMS.items():
        if calc_mode in param.modes and param.default is not None:
            setattr(oqp, param.column, param.default)

    for name, value in params.items():
        param = PARAMS[name]
        value = value.strip()

        if param.type in (models.BooleanField, models.NullBooleanField):
            value = value.lower() not in ('0', 'false')
        elif param.type == models.PolygonField:
            ewkt = shapes.polygon_ewkt_from_coords(value)
            value = GEOSGeometry(ewkt)
        elif param.type == models.MultiPointField:
            ewkt = shapes.multipoint_ewkt_from_coords(value)
            value = GEOSGeometry(ewkt)
        elif param.type == FloatArrayField:
            value = [float(v) for v in ARRAY_RE.split(value) if len(v)]
        elif param.type == CharArrayField:
            if param.to_db is not None:
                value = param.to_db(value)
            value = [str(v) for v in ARRAY_RE.split(value) if len(v)]
        elif param.to_db is not None:
            value = param.to_db(value)
        elif param.type == None:
            continue

        setattr(oqp, param.column, value)

    if oqp.imt != 'sa':
        oqp.period = None
        oqp.damping = None


@transaction.commit_on_success(using='job_init')
def prepare_job(params, sections):
    """
    Create a new OqCalculation and fill in the related OpParams entry.

    Returns the newly created job object.

    :param dict params:
        The job config params.
    :params sections:
        The job config file sections, as a list of strings.
    """
    # TODO specify the owner as a command line parameter
    owner = OqUser.objects.get(user_name='openquake')

    input_set = InputSet(upload=None, owner=owner)
    input_set.save()

    calc_mode = CALCULATION_MODE[params['CALCULATION_MODE']]
    job_type = [s.lower() for s in sections
        if s.upper() in [conf.HAZARD_SECTION, conf.RISK_SECTION]]

    job = OqCalculation(owner=owner, path=None)

    oqp = OqJobProfile(input_set=input_set, calc_mode=calc_mode,
                       job_type=job_type)

    _insert_input_files(params, input_set)
    _store_input_parameters(params, calc_mode, oqp)

    oqp.save()

    job.oq_job_profile = oqp
    job.save()

    # Reset all progress indication counters for the job at hand.
    stats.delete_job_counters(job.id)

    return job


>>>>>>> a77266b9
class Job(object):
    """A job is a collection of parameters identified by a unique id."""

    @staticmethod
    def from_kvs(job_id):
        """Return the job in the underlying kvs system with the given id."""
        params = kvs.get_value_json_decoded(
            kvs.tokens.generate_job_key(job_id))
        job = Job(params, job_id)
        return job


    @staticmethod
    def get_status_from_db(job_id):
        """
        Get the status of the database record belonging to job ``job_id``.

        :returns: one of strings 'pending', 'running', 'succeeded', 'failed'.
        """
        return OqCalculation.objects.get(id=job_id).status

    @staticmethod
    def is_job_completed(job_id):
        """
        Return ``True`` if the :meth:`current status <get_status_from_db>`
        of the job ``job_id`` is either 'succeeded' or 'failed'. Returns
        ``False`` otherwise.
        """
        status = Job.get_status_from_db(job_id)
        return status == 'succeeded' or status == 'failed'

    def __init__(self, params, job_id, sections=list(), base_path=None,
                 serialize_results_to=list()):
        """
        :param dict params: Dict of job config params.
        :param int job_id: ID of the corresponding oq_calculation db record.
        :param list sections: List of config file sections. Example::
            ['HAZARD', 'RISK']
        :param str base_path: base directory containing job input files
        """
        self._job_id = job_id
        mark_job_as_current(job_id)  # enables KVS gc

        self.sites = []
        self.blocks_keys = []
        self.params = params
        self.sections = list(set(sections))
        self.serialize_results_to = []
        self.base_path = base_path
        self.serialize_results_to = list(serialize_results_to)

    def has(self, name):
        """Return false if this job doesn't have the given parameter defined,
        or parameter's string value otherwise."""
        return name in self.params and self.params[name]

    @property
    def job_id(self):
        """Return the id of this job."""
        return self._job_id

    @property
    def key(self):
        """Returns the kvs key for this job."""
        return kvs.tokens.generate_job_key(self.job_id)

    def set_status(self, status):
        """
        Set the status of the database record belonging to this job.

        :param status: one of 'pending', 'running', 'succeeded', 'failed'
        :type status: string
        """
        job = OqCalculation.objects.get(id=self.job_id)
        job.status = status
        job.save()

    @property
    def region(self):
        """Compute valid region with appropriate cell size from config file."""
        if not self.has('REGION_VERTEX'):
            return None

        region = shapes.RegionConstraint.from_coordinates(
            self._extract_coords('REGION_VERTEX'))

        region.cell_size = float(self['REGION_GRID_SPACING'])
        return region

    def __getitem__(self, name):
        defined_param = job_params.PARAMS.get(name)
        if (hasattr(defined_param, 'to_job')
            and defined_param.to_job is not None
            and self.params.get(name) is not None):
            return defined_param.to_job(self.params.get(name))
        return self.params.get(name)

    def __eq__(self, other):
        return self.params == other.params

    def __str__(self):
        return str(self.params)

    def _slurp_files(self):
        """Read referenced files and write them into kvs, keyed on their
        sha1s."""
        kvs_client = kvs.get_client()
        if self.base_path is None:
            LOG.debug("Can't slurp files without a base path, homie...")
            return
        for key, val in self.params.items():
            if key[-5:] == '_FILE':
                path = os.path.join(self.base_path, val)
                with open(path) as data_file:
                    LOG.debug("Slurping %s" % path)
                    blob = data_file.read()
                    file_key = kvs.tokens.generate_blob_key(self.job_id, blob)
                    kvs_client.set(file_key, blob)
                    self.params[key] = file_key
                    self.params[key + "_PATH"] = path

    def to_kvs(self):
        """Store this job into kvs."""
        self._slurp_files()
        key = kvs.tokens.generate_job_key(self.job_id)
        data = self.params.copy()
        data['debug'] = FLAGS.debug
        kvs.set_value_json_encoded(key, data)

    def sites_to_compute(self):
        """Return the sites used to trigger the computation on the
        hazard subsystem.

        If the SITES parameter is specified, the computation is triggered
        only on the sites specified in that parameter, otherwise
        the region is used.

        If the COMPUTE_HAZARD_AT_ASSETS_LOCATIONS parameter is specified,
        the hazard computation is triggered only on sites defined in the risk
        exposure file and located inside the region of interest.
        """

        if self.sites:
            return self.sites

        if conf.RISK_SECTION in self.sections \
                and self.has(conf.COMPUTE_HAZARD_AT_ASSETS):

            print "COMPUTE_HAZARD_AT_ASSETS_LOCATIONS selected, " \
                "computing hazard on exposure sites..."

            self.sites = read_sites_from_exposure(self)
        elif self.has(conf.SITES):

            coords = self._extract_coords(conf.SITES)
            sites = []

            for coord in coords:
                sites.append(shapes.Site(coord[0], coord[1]))

            self.sites = sites
        else:
            self.sites = self._sites_for_region()

        return self.sites

    def _extract_coords(self, config_param):
        """Extract from a configuration parameter the list of coordinates."""
        verts = self[config_param]
        return zip(verts[1::2], verts[::2])

    def _sites_for_region(self):
        """Return the list of sites for the region at hand."""
        region = shapes.Region.from_coordinates(
            self._extract_coords('REGION_VERTEX'))

        region.cell_size = self['REGION_GRID_SPACING']
        return [site for site in region]

    def build_nrml_path(self, nrml_file):
        """Return the complete output path for the given nrml_file"""
        return os.path.join(self['BASE_PATH'], self['OUTPUT_DIR'], nrml_file)

    def extract_values_from_config(self, param_name, separator=' ',
                                   check_value=lambda _: True):
        """Extract the set of valid values from the configuration file."""

        def _acceptable(value):
            """Return true if the value taken from the configuration
            file is valid, false otherwise."""
            try:
                value = float(value)
            except ValueError:
                return False
            else:
                return check_value(value)

        values = []

        if param_name in self.params:
            raw_values = self.params[param_name].split(separator)
            values = [float(x) for x in raw_values if _acceptable(x)]

        return values

    @property
    def imls(self):
        "Return the intensity measure levels as specified in the config file"
        if self.has('INTENSITY_MEASURE_LEVELS'):
            return self['INTENSITY_MEASURE_LEVELS']
        return None

    def _record_initial_stats(self):
        '''
        Report initial job stats (such as start time) by adding a
        uiapi.calc_stats record to the db.
        '''
        oq_calculation = OqCalculation.objects.get(id=self.job_id)

        calc_stats = CalcStats(oq_calculation=oq_calculation)
        calc_stats.start_time = datetime.utcnow()
        calc_stats.num_sites = len(self.sites_to_compute())

        calc_mode = CALCULATION_MODE[self['CALCULATION_MODE']]
        if conf.HAZARD_SECTION in self.sections:
            if calc_mode != 'scenario':
                calc_stats.realizations = self["NUMBER_OF_LOGIC_TREE_SAMPLES"]

        calc_stats.save()


def read_sites_from_exposure(a_job):
    """
    Given the exposure model specified in the job config, read all sites which
    are located within the region of interest.

    :param a_job: a Job object with an EXPOSURE parameter defined
    :type a_job: :py:class:`openquake.job.Job`

    :returns: a list of :py:class:`openquake.shapes.Site` objects
    """

    sites = []
    path = os.path.join(a_job.base_path, a_job.params[conf.EXPOSURE])

    reader = exposure.ExposurePortfolioFile(path)
    constraint = a_job.region

    LOG.debug(
        "Constraining exposure parsing to %s" % constraint)

    for site, _asset_data in reader.filter(constraint):

        # we don't want duplicates (bug 812395):
        if not site in sites:
            sites.append(site)

    return sites<|MERGE_RESOLUTION|>--- conflicted
+++ resolved
@@ -19,41 +19,21 @@
 """A single hazard/risk job."""
 
 import os
-<<<<<<< HEAD
-import urlparse
-=======
 import re
->>>>>>> a77266b9
 
 from datetime import datetime
-<<<<<<< HEAD
-=======
-from django.db import transaction
-from django.contrib.gis.db import models
-from django.contrib.gis.geos import GEOSGeometry
-from lxml import etree
->>>>>>> a77266b9
 
 from openquake import flags
 from openquake import kvs
 from openquake import shapes
 from openquake.parser import exposure
-<<<<<<< HEAD
 from openquake.db.models import (OqCalculation, CalcStats, FloatArrayField,
                                  CharArrayField, InputSet, Input)
-from openquake.job import config as conf
-from openquake.job import params as job_params
-from openquake.job.params import PARAMS, CALCULATION_MODE, ENUM_MAP
-=======
-from openquake.db.models import (
-    OqCalculation, OqJobProfile, OqUser, CalcStats, FloatArrayField,
-    CharArrayField, InputSet, Input)
 from openquake.job import config as conf
 from openquake.job import params as job_params
 from openquake.job.params import (
     PARAMS, CALCULATION_MODE, ENUM_MAP, PATH_PARAMS, INPUT_FILE_TYPES,
     ARRAY_RE)
->>>>>>> a77266b9
 from openquake.kvs import mark_job_as_current
 from openquake.logs import LOG
 from openquake.utils import stats
@@ -63,225 +43,6 @@
 REVERSE_ENUM_MAP = dict((v, k) for k, v in ENUM_MAP.iteritems())
 
 
-<<<<<<< HEAD
-=======
-def parse_config_file(config_file):
-    """
-    We have a single configuration file which may contain a risk section and
-    a hazard section. This input file must be in the ConfigParser format
-    defined at: http://docs.python.org/library/configparser.html.
-
-    There may be a general section which may define configuration includes in
-    the format of "sectionname_include = someconfigname.gem". These too must be
-    in the ConfigParser format.
-    """
-
-    config_file = os.path.abspath(config_file)
-    base_path = os.path.abspath(os.path.dirname(config_file))
-
-    if not os.path.exists(config_file):
-        raise conf.ValidationException(
-            ["File '%s' not found" % config_file])
-
-    parser = ConfigParser()
-    parser.read(config_file)
-
-    params = {}
-    sections = []
-
-    for section in parser.sections():
-        for key, value in parser.items(section):
-            key = key.upper()
-            # Handle includes.
-            if RE_INCLUDE.match(key):
-                config_file = os.path.join(os.path.dirname(config_file), value)
-                new_params, new_sections = parse_config_file(config_file)
-                sections.extend(new_sections)
-                params.update(new_params)
-            else:
-                sections.append(section)
-                params[key] = value
-
-    params['BASE_PATH'] = base_path
-
-    return params, list(set(sections))
-
-
-def prepare_config_parameters(params, sections):
-    """
-    Pre-process configuration parameters to:
-        - remove unknown parameters
-        - expand file paths to make them absolute
-        - set default parameter values
-    """
-
-    calc_mode = CALCULATION_MODE[params['CALCULATION_MODE']]
-    new_params = dict()
-
-    for name, value in params.items():
-        try:
-            param = PARAMS[name]
-        except KeyError:
-            print 'Ignoring unknown parameter %r' % name
-            continue
-
-        if calc_mode not in param.modes:
-            msg = "Ignoring %s in %s, it's meaningful only in "
-            msg %= (name, calc_mode)
-            print msg, ', '.join(param.modes)
-            continue
-
-        new_params[name] = value
-
-    # make file paths absolute
-    for name in PATH_PARAMS:
-        if name not in new_params:
-            continue
-
-        new_params[name] = os.path.join(params['BASE_PATH'], new_params[name])
-
-    # Set default parameters (if applicable).
-    # TODO(LB): This probably isn't the best place for this code (since we may
-    # want to implement similar default param logic elsewhere). For now,
-    # though, it will have to do.
-
-    # If job is classical and hazard+risk:
-    if calc_mode == 'classical' and set(['HAZARD', 'RISK']).issubset(sections):
-        if params.get('COMPUTE_MEAN_HAZARD_CURVE'):
-            # If this param is already defined, display a message to the user
-            # that this config param is being ignored and set to the default:
-            print "Ignoring COMPUTE_MEAN_HAZARD_CURVE; defaulting to 'true'."
-        # The value is set to a string because validators still expected job
-        # config params to be strings at this point:
-        new_params['COMPUTE_MEAN_HAZARD_CURVE'] = 'true'
-
-    return new_params, sections
-
-
-def get_source_models(logic_tree):
-    """Returns the source models soft-linked by the given logic tree.
-
-    :param str logic_tree: path to a source model logic tree file
-    :returns: list of source model file paths
-    """
-
-    # can be removed if we don't support .inp files
-    if not logic_tree.endswith('.xml'):
-        return []
-
-    base_path = os.path.dirname(os.path.abspath(logic_tree))
-    model_files = []
-
-    uncert_mdl_tag = xml.NRML + 'uncertaintyModel'
-
-    for _event, elem in etree.iterparse(logic_tree):
-        if elem.tag == uncert_mdl_tag:
-            e_text = elem.text.strip()
-            if e_text.endswith('.xml'):
-                model_files.append(os.path.join(base_path, e_text))
-
-    return model_files
-
-
-def _insert_input_files(params, input_set):
-    """Create uiapi.input records for all input files"""
-
-    # insert input files in input table
-    for param_key, file_type in INPUT_FILE_TYPES.items():
-        if param_key not in params:
-            continue
-        path = params[param_key]
-        in_model = Input(input_set=input_set, path=path,
-                         input_type=file_type, size=os.path.getsize(path))
-        in_model.save()
-
-    # insert soft-linked source models in input table
-    if 'SOURCE_MODEL_LOGIC_TREE_FILE' in params:
-        for path in get_source_models(params['SOURCE_MODEL_LOGIC_TREE_FILE']):
-            in_model = Input(input_set=input_set, path=path,
-                             input_type='source', size=os.path.getsize(path))
-            in_model.save()
-
-
-def _store_input_parameters(params, calc_mode, oqp):
-    """Store parameters in uiapi.oq_job_profile columns"""
-
-    for name, param in PARAMS.items():
-        if calc_mode in param.modes and param.default is not None:
-            setattr(oqp, param.column, param.default)
-
-    for name, value in params.items():
-        param = PARAMS[name]
-        value = value.strip()
-
-        if param.type in (models.BooleanField, models.NullBooleanField):
-            value = value.lower() not in ('0', 'false')
-        elif param.type == models.PolygonField:
-            ewkt = shapes.polygon_ewkt_from_coords(value)
-            value = GEOSGeometry(ewkt)
-        elif param.type == models.MultiPointField:
-            ewkt = shapes.multipoint_ewkt_from_coords(value)
-            value = GEOSGeometry(ewkt)
-        elif param.type == FloatArrayField:
-            value = [float(v) for v in ARRAY_RE.split(value) if len(v)]
-        elif param.type == CharArrayField:
-            if param.to_db is not None:
-                value = param.to_db(value)
-            value = [str(v) for v in ARRAY_RE.split(value) if len(v)]
-        elif param.to_db is not None:
-            value = param.to_db(value)
-        elif param.type == None:
-            continue
-
-        setattr(oqp, param.column, value)
-
-    if oqp.imt != 'sa':
-        oqp.period = None
-        oqp.damping = None
-
-
-@transaction.commit_on_success(using='job_init')
-def prepare_job(params, sections):
-    """
-    Create a new OqCalculation and fill in the related OpParams entry.
-
-    Returns the newly created job object.
-
-    :param dict params:
-        The job config params.
-    :params sections:
-        The job config file sections, as a list of strings.
-    """
-    # TODO specify the owner as a command line parameter
-    owner = OqUser.objects.get(user_name='openquake')
-
-    input_set = InputSet(upload=None, owner=owner)
-    input_set.save()
-
-    calc_mode = CALCULATION_MODE[params['CALCULATION_MODE']]
-    job_type = [s.lower() for s in sections
-        if s.upper() in [conf.HAZARD_SECTION, conf.RISK_SECTION]]
-
-    job = OqCalculation(owner=owner, path=None)
-
-    oqp = OqJobProfile(input_set=input_set, calc_mode=calc_mode,
-                       job_type=job_type)
-
-    _insert_input_files(params, input_set)
-    _store_input_parameters(params, calc_mode, oqp)
-
-    oqp.save()
-
-    job.oq_job_profile = oqp
-    job.save()
-
-    # Reset all progress indication counters for the job at hand.
-    stats.delete_job_counters(job.id)
-
-    return job
-
-
->>>>>>> a77266b9
 class Job(object):
     """A job is a collection of parameters identified by a unique id."""
 
