# The Hazard Library
# Copyright (C) 2012-2018 GEM Foundation
#
# This program is free software: you can redistribute it and/or modify
# it under the terms of the GNU Affero General Public License as
# published by the Free Software Foundation, either version 3 of the
# License, or (at your option) any later version.
#
# This program is distributed in the hope that it will be useful,
# but WITHOUT ANY WARRANTY; without even the implied warranty of
# MERCHANTABILITY or FITNESS FOR A PARTICULAR PURPOSE.  See the
# GNU Affero General Public License for more details.
#
# You should have received a copy of the GNU Affero General Public License
# along with this program.  If not, see <http://www.gnu.org/licenses/>.
"""
Module :mod:`openquake.hazardlib.source.point` defines :class:`PointSource`.
"""
import math
from openquake.baselib.slots import with_slots
from openquake.hazardlib.geo import Point, geodetic
from openquake.hazardlib.geo.surface.planar import PlanarSurface
from openquake.hazardlib.source.base import ParametricSeismicSource
from openquake.hazardlib.source.rupture import ParametricProbabilisticRupture
from openquake.hazardlib.geo.utils import angular_distance, KM_TO_DEGREES


@with_slots
class PointSource(ParametricSeismicSource):
    """
    Point source typology represents seismicity on a single geographical
    location.

    :param upper_seismogenic_depth:
        Minimum depth an earthquake rupture can reach, in km.
    :param lower_seismogenic_depth:
        Maximum depth an earthquake rupture can reach, in km.
    :param location:
        :class:`~openquake.hazardlib.geo.point.Point` object
        representing the location of the seismic source.
    :param nodal_plane_distribution:
        :class:`~openquake.hazardlib.pmf.PMF` object with values
        that are instances
        of :class:`openquake.hazardlib.geo.nodalplane.NodalPlane`.
        Shows the distribution
        of probability for rupture to have the certain nodal plane.
    :param hypocenter_distribution:
        :class:`~openquake.hazardlib.pmf.PMF` with values being float
        numbers in km representing the depth of the hypocenter. Latitude
        and longitude of the hypocenter is always set to ones of ``location``.

    See also :class:`openquake.hazardlib.source.base.ParametricSeismicSource`
    for description of other parameters.

    :raises ValueError:
        If upper seismogenic depth is below lower seismogenic
        depth,  if one or more of hypocenter depth values is shallower
        than upper seismogenic depth or deeper than lower seismogenic depth.
    """
    _slots_ = ParametricSeismicSource._slots_ + '''upper_seismogenic_depth
    lower_seismogenic_depth location nodal_plane_distribution
    hypocenter_distribution
    '''.split()

    MODIFICATIONS = set(())

    RUPTURE_WEIGHT = 0.1

    def __init__(self, source_id, name, tectonic_region_type,
                 mfd, rupture_mesh_spacing,
                 magnitude_scaling_relationship, rupture_aspect_ratio,
                 temporal_occurrence_model,
                 # point-specific parameters
                 upper_seismogenic_depth, lower_seismogenic_depth,
                 location, nodal_plane_distribution, hypocenter_distribution):
        super(PointSource, self).__init__(
            source_id, name, tectonic_region_type, mfd, rupture_mesh_spacing,
            magnitude_scaling_relationship, rupture_aspect_ratio,
            temporal_occurrence_model)

        if not lower_seismogenic_depth > upper_seismogenic_depth:
            raise ValueError('lower seismogenic depth must be below '
                             'upper seismogenic depth')

        if not all(upper_seismogenic_depth <= depth <= lower_seismogenic_depth
                   for (prob, depth) in hypocenter_distribution.data):
            raise ValueError('depths of all hypocenters must be in between '
                             'lower and upper seismogenic depths')

        if not upper_seismogenic_depth > geodetic.EARTH_ELEVATION:
            raise ValueError(
                "Upper seismogenic depth must be greater than the "
                "maximum elevation on Earth's surface (-8.848 km)")

        self.location = location
        self.nodal_plane_distribution = nodal_plane_distribution
        self.hypocenter_distribution = hypocenter_distribution
        self.upper_seismogenic_depth = upper_seismogenic_depth
        self.lower_seismogenic_depth = lower_seismogenic_depth
        self.max_radius = 0

    def _get_max_rupture_projection_radius(self):
        """
        Find a maximum radius of a circle on Earth surface enveloping a rupture
        produced by this source.

        :returns:
            Half of maximum rupture's diagonal surface projection.
        """
        if self.max_radius:  # already computed
            return self.max_radius

        # extract maximum magnitude
        max_mag, _rate = self.get_annual_occurrence_rates()[-1]
        for (np_prob, np) in self.nodal_plane_distribution.data:
            # compute rupture dimensions
            rup_length, rup_width = self._get_rupture_dimensions(max_mag, np)
            # compute rupture width surface projection
            rup_width = rup_width * math.cos(math.radians(np.dip))
            # the projection radius is half of the rupture diagonal
            radius = math.sqrt(rup_length ** 2 + rup_width ** 2) / 2.0
            if radius > self.max_radius:
                self.max_radius = radius
        return self.max_radius

<<<<<<< HEAD
    def get_rupture_enclosing_polygon(self, dilation=0):
        """
        Returns a circle-shaped polygon with radius equal to ``dilation`` plus
        :meth:`_get_max_rupture_projection_radius`.

        See :meth:`superclass method
        <openquake.hazardlib.source.base.BaseSeismicSource.get_rupture_enclosing_polygon>`
        for parameter and return value definition.
        """
        max_rup_radius = self._get_max_rupture_projection_radius()
        return self.location.to_polygon(max_rup_radius + dilation)

    def filter_sites_by_distance_to_source(self, integration_distance, sites):
        """
        Filter sites that are closer than maximum rupture projection radius
        plus integration distance along the great circle arc from source's
        epicenter location. Overrides :meth:`base class' method
        <openquake.hazardlib.source.base.BaseSeismicSource.filter_sites_by_distance_to_source>`
        in order to avoid using polygon.
        """
        radius = self._get_max_rupture_projection_radius()
        radius += integration_distance
        return sites.filter(self.location.closer_than(sites.mesh, radius))

    def iter_ruptures(self, param={}):
=======
    def iter_ruptures(self):
>>>>>>> 16542556
        """
        See :meth:
        `openquake.hazardlib.source.base.BaseSeismicSource.iter_ruptures`.

        Generate one rupture for each combination of magnitude, nodal plane
        and hypocenter depth.
        """
        return self._iter_ruptures_at_location(self.temporal_occurrence_model,
                                               self.location, 1, param)

    def _iter_ruptures_at_location(self, temporal_occurrence_model, location,
                                   rate_scaling_factor=1, param={}):
        """
        The common part of :meth:
        `openquake.hazardlib.source.point.Point.iter_ruptures`
        shared between point source
        and :class:`~openquake.hazardlib.source.area.AreaSource`.

        :param temporal_occurrence_model:
            The same object as given to :meth:
            `openquake.hazardlib.source.base.BaseSeismicSource.iter_ruptures`.
        :param location:
            A :class:`~openquake.hazardlib.geo.point.Point`
            object representing the hypocenter
            location. In case of :class:`PointSource` it is the one provided
            to constructor, and for area source the location points are taken
            from polygon discretization.
        :param rate_scaling_factor:
            Positive float number to multiply occurrence rates by. It is used
            by area source to scale the occurrence rates with respect
            to number of locations. Point sources use no scaling
            (``rate_scaling_factor = 1``).
        """
        assert 0 < rate_scaling_factor
        minfloat = param.get('floating_magnitude', 0)
        minspin = param.get('spinning_magnitude', 0)
        for mag, mag_occ_rate in self.get_annual_occurrence_rates():
            for np_prob, np in self.nodal_plane_distribution.data:
                for hc_prob, hc_depth in self.hypocenter_distribution.data:
                    hypocenter = Point(latitude=location.latitude,
                                       longitude=location.longitude,
                                       depth=hc_depth)
                    occurrence_rate = (
                        mag_occ_rate * float(np_prob) * float(hc_prob))
                    occurrence_rate *= rate_scaling_factor
                    surface = self._get_rupture_surface(mag, np, hypocenter)
                    yield ParametricProbabilisticRupture(
                        mag, np.rake, self.tectonic_region_type, hypocenter,
                        surface, type(self),
                        occurrence_rate, self.temporal_occurrence_model)
                    if mag < minfloat:  # do not float the rupture
                        break
                if mag < minspin:  # do not spin the rupture
                    break

    def count_ruptures(self, param={}):
        """
        See :meth:
        `openquake.hazardlib.source.base.BaseSeismicSource.count_ruptures`.
        """
        minfloat = param.get('floating_magnitude', 0)
        minspin = param.get('spinning_magnitude', 0)
        nr = 0
        F = len(self.hypocenter_distribution.data)
        S = len(self.nodal_plane_distribution.data)
        for mag, mag_occ_rate in self.get_annual_occurrence_rates():
            floatfactor = 1 if mag < minfloat else F
            spinfactor = 1 if mag < minspin else S
            nr += floatfactor * spinfactor
        return nr

    def _get_rupture_dimensions(self, mag, nodal_plane):
        """
        Calculate and return the rupture length and width
        for given magnitude ``mag`` and nodal plane.

        :param nodal_plane:
            Instance of :class:`openquake.hazardlib.geo.nodalplane.NodalPlane`.
        :returns:
            Tuple of two items: rupture length in width in km.

        The rupture area is calculated using method
        :meth:`~openquake.hazardlib.scalerel.base.BaseMSR.get_median_area`
        of source's
        magnitude-scaling relationship. In any case the returned
        dimensions multiplication is equal to that value. Than
        the area is decomposed to length and width with respect
        to source's rupture aspect ratio.

        If calculated rupture width being inclined by nodal plane's
        dip angle would not fit in between upper and lower seismogenic
        depth, the rupture width is shrunken to a maximum possible
        and rupture length is extended to preserve the same area.
        """
        area = self.magnitude_scaling_relationship.get_median_area(
            mag, nodal_plane.rake
        )
        rup_length = math.sqrt(area * self.rupture_aspect_ratio)
        rup_width = area / rup_length

        seismogenic_layer_width = (self.lower_seismogenic_depth
                                   - self.upper_seismogenic_depth)
        max_width = (seismogenic_layer_width
                     / math.sin(math.radians(nodal_plane.dip)))
        if rup_width > max_width:
            rup_width = max_width
            rup_length = area / rup_width
        return rup_length, rup_width

    def _get_rupture_surface(self, mag, nodal_plane, hypocenter):
        """
        Create and return rupture surface object with given properties.

        :param mag:
            Magnitude value, used to calculate rupture dimensions,
            see :meth:`_get_rupture_dimensions`.
        :param nodal_plane:
            Instance of :class:`openquake.hazardlib.geo.nodalplane.NodalPlane`
            describing the rupture orientation.
        :param hypocenter:
            Point representing rupture's hypocenter.
        :returns:
            Instance of :class:`~openquake.hazardlib.geo.surface.planar.PlanarSurface`.
        """
        assert self.upper_seismogenic_depth <= hypocenter.depth \
            and self.lower_seismogenic_depth >= hypocenter.depth
        rdip = math.radians(nodal_plane.dip)

        # precalculated azimuth values for horizontal-only and vertical-only
        # moves from one point to another on the plane defined by strike
        # and dip:
        azimuth_right = nodal_plane.strike
        azimuth_down = (azimuth_right + 90) % 360
        azimuth_left = (azimuth_down + 90) % 360
        azimuth_up = (azimuth_left + 90) % 360

        rup_length, rup_width = self._get_rupture_dimensions(mag, nodal_plane)
        # calculate the height of the rupture being projected
        # on the vertical plane:
        rup_proj_height = rup_width * math.sin(rdip)
        # and it's width being projected on the horizontal one:
        rup_proj_width = rup_width * math.cos(rdip)

        # half height of the vertical component of rupture width
        # is the vertical distance between the rupture geometrical
        # center and it's upper and lower borders:
        hheight = rup_proj_height / 2.
        # calculate how much shallower the upper border of the rupture
        # is than the upper seismogenic depth:
        vshift = self.upper_seismogenic_depth - hypocenter.depth + hheight
        # if it is shallower (vshift > 0) than we need to move the rupture
        # by that value vertically.
        if vshift < 0:
            # the top edge is below upper seismogenic depth. now we need
            # to check that we do not cross the lower border.
            vshift = self.lower_seismogenic_depth - hypocenter.depth - hheight
            if vshift > 0:
                # the bottom edge of the rupture is above the lower sesmogenic
                # depth. that means that we don't need to move the rupture
                # as it fits inside seismogenic layer.
                vshift = 0
            # if vshift < 0 than we need to move the rupture up by that value.

        # now we need to find the position of rupture's geometrical center.
        # in any case the hypocenter point must lie on the surface, however
        # the rupture center might be off (below or above) along the dip.
        rupture_center = hypocenter
        if vshift != 0:
            # we need to move the rupture center to make the rupture fit
            # inside the seismogenic layer.
            hshift = abs(vshift / math.tan(rdip))
            rupture_center = rupture_center.point_at(
                horizontal_distance=hshift, vertical_increment=vshift,
                azimuth=(azimuth_up if vshift < 0 else azimuth_down)
            )

        # from the rupture center we can now compute the coordinates of the
        # four coorners by moving along the diagonals of the plane. This seems
        # to be better then moving along the perimeter, because in this case
        # errors are accumulated that induce distorsions in the shape with
        # consequent raise of exceptions when creating PlanarSurface objects
        # theta is the angle between the diagonal of the surface projection
        # and the line passing through the rupture center and parallel to the
        # top and bottom edges. Theta is zero for vertical ruptures (because
        # rup_proj_width is zero)
        theta = math.degrees(
            math.atan((rup_proj_width / 2.) / (rup_length / 2.))
        )
        hor_dist = math.sqrt(
            (rup_length / 2.) ** 2 + (rup_proj_width / 2.) ** 2
        )

        left_top = rupture_center.point_at(
            horizontal_distance=hor_dist,
            vertical_increment=-rup_proj_height / 2.,
            azimuth=(nodal_plane.strike + 180 + theta) % 360
        )
        right_top = rupture_center.point_at(
            horizontal_distance=hor_dist,
            vertical_increment=-rup_proj_height / 2.,
            azimuth=(nodal_plane.strike - theta) % 360
        )
        left_bottom = rupture_center.point_at(
            horizontal_distance=hor_dist,
            vertical_increment=rup_proj_height / 2.,
            azimuth=(nodal_plane.strike + 180 - theta) % 360
        )
        right_bottom = rupture_center.point_at(
            horizontal_distance=hor_dist,
            vertical_increment=rup_proj_height / 2.,
            azimuth=(nodal_plane.strike + theta) % 360
        )

        return PlanarSurface(self.rupture_mesh_spacing, nodal_plane.strike,
                             nodal_plane.dip, left_top, right_top,
                             right_bottom, left_bottom)

    def get_bounding_box(self, maxdist):
        """
        Bounding box containing all points, enlarged by the maximum distance
        and the maximum rupture projection radius (upper limit).
        """
        lon = self.location.x
        lat = self.location.y
        maxradius = self._get_max_rupture_projection_radius()
        a1 = (maxdist + maxradius) * KM_TO_DEGREES
        a2 = angular_distance(maxdist + maxradius, lat)
        return lon - a2, lat - a1, lon + a2, lat + a1<|MERGE_RESOLUTION|>--- conflicted
+++ resolved
@@ -123,35 +123,7 @@
                 self.max_radius = radius
         return self.max_radius
 
-<<<<<<< HEAD
-    def get_rupture_enclosing_polygon(self, dilation=0):
-        """
-        Returns a circle-shaped polygon with radius equal to ``dilation`` plus
-        :meth:`_get_max_rupture_projection_radius`.
-
-        See :meth:`superclass method
-        <openquake.hazardlib.source.base.BaseSeismicSource.get_rupture_enclosing_polygon>`
-        for parameter and return value definition.
-        """
-        max_rup_radius = self._get_max_rupture_projection_radius()
-        return self.location.to_polygon(max_rup_radius + dilation)
-
-    def filter_sites_by_distance_to_source(self, integration_distance, sites):
-        """
-        Filter sites that are closer than maximum rupture projection radius
-        plus integration distance along the great circle arc from source's
-        epicenter location. Overrides :meth:`base class' method
-        <openquake.hazardlib.source.base.BaseSeismicSource.filter_sites_by_distance_to_source>`
-        in order to avoid using polygon.
-        """
-        radius = self._get_max_rupture_projection_radius()
-        radius += integration_distance
-        return sites.filter(self.location.closer_than(sites.mesh, radius))
-
     def iter_ruptures(self, param={}):
-=======
-    def iter_ruptures(self):
->>>>>>> 16542556
         """
         See :meth:
         `openquake.hazardlib.source.base.BaseSeismicSource.iter_ruptures`.
