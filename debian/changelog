<<<<<<< HEAD
  [Graeme Weatherill]
  * Added fault geometry epistemic uncertainties to the source model logic tree
=======
  [Michele Simionato]
  * Added flags `asset_loss_table` (default False) and `avg_losses`
    (default True) to build the event loss table and the average losses
    per asset respectively
  * Added a check on the cost types read from the exposure
>>>>>>> 90c258eb

  [Matteo Nastasi]
  * demos moved to /usr/share/openquake/risklib
  
  [Michele Simionato]
  * Added outputs `agg_curve-rlzs` and `agg_curve-stats` in the HDF5 file
  * Changed the storage of the event based risk outputs in the HDF5 file
  * Added a consistency check between the risk model keys in the job.ini and
    the risk model files
  * Scenario Risk and Scenario Damage calculators can work with a single
    configuration file now
  * When computing insured losses for an exposure without deductible and
    insuredLimit, raise an error early
  * Improved the export names of the oq-lite calculators
  * Updated all the risk demos
  * Changed the EventBasedRisk demo to produce loss curves
  * Fixed a bug with the error management: now a critical error in the
    the pre-calculation stops the whole computation and there is a single
    traceback
  * Improved the memory consumption and data transfer of the event_based_risk
    calculator
  * All data of a computation are now stored in a single calc_XXX.hdf5 file
  * The ProbabilisticEventBased risk demo works with a single job.ini
  * Added support for NRML 0.5 for fragility functions and deprecated NRML 0.4
  * Added a ConsequenceModel parser and implemented the calculation of
    consequences in the scenario_damage calculator

  [Matteo Nastasi]
  * Imposed version for python-h5py dependency, Ubuntu 12.04 will use
    backported version from GEM repository

  [Michele Simionato]
  * Added a test for a bug of h5py version 2.0.1
  * Added a check for specific_assets not in the exposure
  * Added XML exports for the hazard curves
  * Enhanced the .rst report with info about the exposure and the source model
  * Changed the PerformanceMonitor to write only on the controller
  * Introduced HDF5 outputs for the scenario_risk calculator
  * Introduced HDF5 outputs for the scenario_damage calculator
  * Added the ability to read scenario NRML files
  * Silenced an ElementTree warning
  * Added a test with multiple assets on the same site
  * Improved the error message for invalid exposures
  * Fixed a few tests on Windows

python-oq-risklib (0.8.0-0~precise01) precise; urgency=low

  [Michele Simionato]
  * Added a --pdb flag
  * Added validation to the source IDs
  * It is now possible to pass arguments to the GSIMs in the logic tree file
  * Added data transfer information to the CSV reports
  * Fixed several bugs in the ebr calculator
  * The composite source model is saved in the HDF5 file
  * Added a command 'oq-lite info --report job.ini' to produce a report
    on a calculation without running it
  * Negative calculations IDs are recognized in the oq-lite commands
  * The GMFs are saved in the HDF5 file
  * Added vulnerability functions with Probability Mass Function
  * oq-lite has now a 'reduce' command to reduce large computations
  * The epsilon_matrix is now saved in HDF5 format
  * Fixed a bug in apply_reduce when the first argument is a numpy array
  * Added a functionality 'write_source_model' to serialize sources in XML

 -- Matteo Nastasi (GEM Foundation) <nastasi@openquake.org>  Wed, 23 Sep 2015 15:17:28 +0200

python-oq-risklib (0.7.2-0~precise01) precise; urgency=low

  [Matteo Nastasi]
  * Packaging system improvement

  [Michele Simionato]
  * Fixed an ordering bug in the GSIM logic tree

 -- Matteo Nastasi (GEM Foundation) <nastasi@openquake.org>  Fri, 05 Jun 2015 11:55:09 +0200

python-oq-risklib (0.7.1-0~precise01) precise; urgency=low

  [Michele Simionato]
  * Fixed an export bug in the scenario_damage calculator: now the case of
    multiple assets on the same location is treated correctly

 -- Matteo Nastasi (GEM Foundation) <nastasi@openquake.org>  Wed, 20 May 2015 09:58:07 +0200

python-oq-risklib (0.7.0-1~precise01) precise; urgency=low

  [Matteo Nastasi, Daniele Viganò]
  * Fixed dependencies version management

 -- Matteo Nastasi (GEM Foundation) <nastasi@openquake.org>  Thu, 07 May 2015 13:56:09 +0200

python-oq-risklib (0.7.0-0~precise01) precise; urgency=low

  [Matteo Nastasi, Daniele Viganò]
  * Add binary package support for both Ubuntu 12.04 (Precise)
    and Ubuntu 14.04 (Trusty)

  [Michele Simionato]
  * Added a check on invalid IMTs when using the JB2009 correlation model
  * Made sure that the site collection is ordered by (lon, lat) in all cases
  * Extended the scenario calculators so that they can manage multiple GSIMs
    at the same time
  * Ported the event_based calculator to oq-lite (except disaggregation)
  * Introduced a DataStore class to save either generic pickled objects or
    numpy arrays; if installed, it can use the h5py library
  * Added defaults to the parameters in job.ini
  * Extended the 'oq-lite info' command to plot some useful informations
    about the source model
  * Ported the classical_risk calculator to oq-lite
  * Added an 'oq-lite pick_rlzs' command to display the distance of the
    hazard curves from the mean, by using the RMSEP distance
  * Ported the scenario_risk calculator to oq-lite
  * Added a check to forbid exposures with an asset number=0
  * In the tests you can compare for equality files containing numbers, possibly
    ignoring the last digits
  * Increased the number of SES generated by the demo
    ProbabilisticEventBased from 10 to 200
  * For the event based calculator, print the site index where the discrepancy
    with the classical hazard curves is greater
  * Now the engine is able to gunzip transparently the logic tree files too
  * Added a convergency test for the hazard curves generated by the event
    based calculator when the number of samples is high
  * Added a script to reduce large source models and large exposure models
  * Fixed a bug in the NRML writer for nodes with value=0
  * Added a 'plot' command to oq-lite

 -- Matteo Nastasi (GEM Foundation) <nastasi@openquake.org>  Thu, 07 May 2015 10:51:21 +0200

python-oq-risklib (0.6.0-1) precise; urgency=low

  [Matteo Nastasi]
  * Wrong oq-hazardlib version dependency fixed

 -- Matteo Nastasi (GEM Foundation) <nastasi@openquake.org>  Fri, 27 Feb 2015 11:54:22 +0100

python-oq-risklib (0.6.0-0) precise; urgency=low

  [Michele Simionato]
  * Changed the event based risk demo to use fully the specific assets feature
  * Implemented export of SESCollections
  * Classical tiling calculator in oq-lite
  * Raise an error if there are assets missing the number attribute
  * Added a prefilter flag
  * Moved the management of zipfiles into oq-lite
  * Export lon and lat in the hazard curves
  * Simplified the management of GMPE logic tree realizations
  * Towards supporting Ubuntu 14.04
  * Fixed error when minIML|maxIML are missing in the fragility model
  * Ported the generation of UHS curves into risklib
  * Better error message for duplicated IMLs
  * Implemented hazard map export in oq-lite
  * Create the export_dir if possible
  * Moved the demos inside oq-risklib
  * Now sites can be extracted from the site_model.xml file
  * Fixed the oversampling bug
  * Added a warning in case of oversampling
  * Provided a user-friendly string representation of the class RlzsAssoc
  * Added classical damage QA tests
  * Add a test case for sampling two source models of different weight
  * Implemented classical damage calculator
  * Moved hazard maps and mean and quantile functions from the engine into risklib
  * Added a check for duplicated branchset IDs
  * If export_dir is not given, save on $HOME

 -- Matteo Nastasi (GEM Foundation) <nastasi@openquake.org>  Wed, 25 Feb 2015 17:04:04 +0100

python-oq-risklib (0.5.1-0) precise; urgency=low

  * consistency in version management between debian/ubuntu package and
    library from git sources

 -- Matteo Nastasi (GEM Foundation) <nastasi@openquake.org>  Thu, 18 Dec 2014 15:42:53 +0100

python-oq-risklib (0.5.0-1) precise; urgency=low

  * Fixed version in the documentation
  * Removed an incorrect warning
  * Scenario damage tests
  * Added a DamageWriter class and the expected outputs for the ScenarioDamage
    QA tests
  * Improve the error message when the user sets the wrong calculation_mode
  * Moved get_realizations from the engine into commonlib
  * Added more validation to dictionaries
  * Added a new parameter complex_fault_mesh_spacing
  * Ported the scenario tests to oq-lite
  * Added a get_params utility
  * Simplified the monitoring
  * Add the QA tests data removed from the engine
  * Added a forgotten .rst file
  * Use shallow-clone to improve CI builds speed
  * Fix documentation
  * Merged commonlib inside risklib
  * Move the calculation of input/output weights into commonlib
  * The export_dir is now always given
  * Small fixes to commonlib
  * Better error message for regions that cannot be discretized
  * Fixed precision
  * Add a facility to read source models in commonlib
  * Add an hard limit to check_mem_usage()
  * Fixed test_different_levels_ok
  * Removed an excessive validation
  * Added a validation is_valid_hazard_curves
  * Reverted the check on duplicated vulnerabilitySetID
  * Improved the validation of vulnerability models
  * Examples, tests and notebook for the feature of oq-lite
  * Some refactoring of the classes RiskModel and RiskInput
  * Basic support for risk calculators in commonlib
  * Building the documentation of risklib and some refactoring
  * Build the documentation of commonlib
  * Support of the oq-lite command-line tool
  * Converting the region_constraint into a WKT polygon in commonlib, not in
    the engine
  * Fixed a subtle ImportError
  * Added a forgotten file
  * Support for the simplification of the risk calculators
  * Rewritten the RiskModel class and refactored the Workflow classes
  * Loss per event per asset
  * Dependency check
  * Updated version of risklib
  * Merged nrmllib inside commonlib
  * Added get_exposure and some refactoring
  * Changed the RiskModel API
  * The investigationTime attribute is optional
  * Use the new validation mechanism for vulnerability/fragility functions
  * Reflected the change in risklib
  * Fixed typo in an error message
  * reversed edges to make complex surface comply with Aki & Richards conven...
  * Moved the node context manager to the node library
  * Better debugging representation of a node
  * The maximum_distance must be mandatory in all hazard calculators
  * Restored the NrmlHazardlibConverter
  * Used PlanarSurface.from_corner_points
  * Improved the validation on PMF
  * Added a generic SourceConverter class for all sources, including the
    NonParametric ones
  * Added a lazy function read_nodes
  * Added a "node_factory" validation facility to the node library
  * Rewritten the openquake validation mechanism; now it is done in commonlib
  * Support validation code for the engine
  * Added a few validation functions
  * Added a validation on the GSIM name
  * Added MeanLossTestCase and some comments/docstrings
  * Small improvements
  * Logging the size of received data, to assess the stress on rabbitmq
  * Parallel filtering
  * Fixed the branch ordering
  * Ordering the sources after splitting-filtering them
  * Added an EpsilonProvider class
  * Introduced get_epsilons
  * Improved the splitting mechanism
  * Fix an ordering on the exported GMF
  * Moved parse_config from the engine to commonlib
  * Given a proper ordering to BranchTuples
  * Decoupled the sampling logic from the GsimLogicTree class
  * Get more information about the number of realizations in full enumeration
  * Small refactoring of the block-splitting routines
  * Fixed the sampling in GsimLogicTree
  * Small changes to support the refactoring on the engine side
  * packager.sh: missing update fixed
  * Risk loaders
  * Added a property .imts to the RiskModel class
  * The rupture seed is now visible in the XML file
  * Made explicit the dependence from the getters
  * GMPE logic tree fix
  * Many improvements to make the SourceCollector more usable from the
    command-line
  * Fix for the case of empty SES
  * Add a debug flag to enable set -x in packager.sh
  * Improved the SourceCollector
  * Fix gmf duplication
  * Removed logictree.enumerate_paths
  * Moved modules to manage sources and logic trees from the engine
  * Minor refactoring of scientific.scenario_damage
  * Reflected the API change in risklib
  * Refactoring of risklib needed to solve the problem of the block size
    dependence
  * Remove CalculationUnit
  * Removed some useless code from risklib
  * Fix branch var to be compliant within the new CI git plugin
  * Updates Copyright to 2014
  * rupture_to_element facility
  * Ci devtest
  * Renamed common->commonlib
  * Add setup.py
  * Improved validation and some cleanup
  * Decouple the gsim logic tree from the SES output and remove dead code
  * Moved the tests directory inside the package
  * Refactored the conversion library
  * More work on the conversion/validation library
  * Add loss type to risk outputs
  * Pull request for the validation library
  * Standard Loss map GeoJSON
  * Exporting the GMF in XML should not require keeping all the tree in memory
  * No unicode + StringIO in tests
  * Fix parsing of isAbsolute
  * Insured loss curves statistics
  * Csv tools
  * Fixed the streaming xml writer
  * Hazard Curve GeoJSON parser
  * GeoJSON map node values should be floats
  * Node library
  * Ruptures now have a tag attribute
  * Revise insured losses algorithm
  * Added an InvalidFile exception
  * Add stdDevLoss field
  * Compute Curve stats
  * Implemented a StreamingXMLWriter
  * Minor optimizations by using memoization
  * Fix quantile maps computation
  * Fix Asset statistics
  * NRML parsers/writers should be able to accept either file paths or
    file-like objects
  * Refactoring: added risk workflows
  * Add '__version__' to package init
  * Hazard map GeoJSON writer
  * GeoJSON LossMap Writer
  * Remove 'ndenumerate'

 -- Matteo Nastasi (GEM Foundation) <nastasi@openquake.org>  Wed, 10 Dec 2014 11:17:03 +0100

python-oq-risklib (0.3.0-1) precise; urgency=low

  * Lxc sandbox - improved CI with sandboxed source tests (LP: #1177319)
  * Refactoring: remove curve module (LP: #1174231)
  * Update Event Based algorithm (LP: #1168446)
  * Fix sampling in lognormaldistribution when mean = 0, covs = 0
    (LP: #1167863)
  * Strictly increasing vulnerability function in classical calculator
    (LP: #1165076)
  * Added concurrent.futures to risklib (temporary solution)
  * Update average loss formula (LP: #1156557)
  * Added AGPL license file
  * Refactoring needed to support Structure dependent IMT in scenario damage
    (LP: #1154549)
  * Implemented scenario_damage and scenario directly in risklib (LP: #1154110)
  * Make the risklib able to read csv inputs (LP: #1154110)
  * Fix OQ Engine fails working end-to-end when there is a different number of
    gmvs per site (LP: #1144388)
  * Fix Insured losses computation
  * Removed Asset and AssetOutput classes
  * Small refactoring of the FragilityFunctions so that it is easier to
    instantiate them from the FragilityModelParser in nrml (LP: #1100235)

 -- Matteo Nastasi (GEM Foundation) <nastasi@openquake.org>  Mon, 24 Jun 2013 16:31:18 +0200

python-oq-risklib (0.2.0-1) precise; urgency=low

  * Rename of the package and namespace refactoring

 -- Matteo Nastasi (GEM Foundation) <nastasi@openquake.org>  Sat, 09 Feb 2013 10:18:32 +0100

python-oq-risklib (0.1.0-1) precise; urgency=low

  * Upstream release

 -- Matteo Nastasi (GEM Foundation) <nastasi@openquake.org>  Wed, 12 Dec 2012 17:06:39 +0100<|MERGE_RESOLUTION|>--- conflicted
+++ resolved
@@ -1,13 +1,11 @@
-<<<<<<< HEAD
   [Graeme Weatherill]
   * Added fault geometry epistemic uncertainties to the source model logic tree
-=======
+
   [Michele Simionato]
   * Added flags `asset_loss_table` (default False) and `avg_losses`
     (default True) to build the event loss table and the average losses
     per asset respectively
   * Added a check on the cost types read from the exposure
->>>>>>> 90c258eb
 
   [Matteo Nastasi]
   * demos moved to /usr/share/openquake/risklib
