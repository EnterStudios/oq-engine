<<<<<<< HEAD
  [Michele Simionato]
  * Fixed an ordering bug in the GSIM logic tree
  * Fixed a bug in apply_reduce when the first argument is a numpy array
  * Added a functionality `write_source_model` to serialize sources in XML
=======
python-oq-risklib (0.7.2-0~precise01) precise; urgency=low

  [Matteo Nastasi]
  * Packaging system improvement

  [Michele Simionato]
  * Fixed an ordering bug in the GSIM logic tree

 -- Matteo Nastasi (GEM Foundation) <nastasi@openquake.org>  Fri, 05 Jun 2015 11:55:09 +0200
>>>>>>> 7a800f2c

python-oq-risklib (0.7.1-0~precise01) precise; urgency=low

  [Michele Simionato]
  * Fixed an export bug in the scenario_damage calculator: now the case of
    multiple assets on the same location is treated correctly

 -- Matteo Nastasi (GEM Foundation) <nastasi@openquake.org>  Wed, 20 May 2015 09:58:07 +0200

python-oq-risklib (0.7.0-1~precise01) precise; urgency=low

  [Matteo Nastasi, Daniele Viganò]
  * Fixed dependencies version management

 -- Matteo Nastasi (GEM Foundation) <nastasi@openquake.org>  Thu, 07 May 2015 13:56:09 +0200

python-oq-risklib (0.7.0-0~precise01) precise; urgency=low

  [Matteo Nastasi, Daniele Viganò]
  * Add binary package support for both Ubuntu 12.04 (Precise)
    and Ubuntu 14.04 (Trusty)

  [Michele Simionato]
  * Added a check on invalid IMTs when using the JB2009 correlation model
  * Made sure that the site collection is ordered by (lon, lat) in all cases
  * Extended the scenario calculators so that they can manage multiple GSIMs
    at the same time
  * Ported the event_based calculator to oq-lite (except disaggregation)
  * Introduced a DataStore class to save either generic pickled objects or
    numpy arrays; if installed, it can use the h5py library
  * Added defaults to the parameters in job.ini
  * Extended the `oq-lite info` command to plot some useful informations
    about the source model
  * Ported the classical_risk calculator to oq-lite
  * Added an `oq-lite pick_rlzs` command to display the distance of the
    hazard curves from the mean, by using the RMSEP distance
  * Ported the scenario_risk calculator to oq-lite
  * Added a check to forbid exposures with an asset number=0
  * In the tests you can compare for equality files containing numbers, possibly
    ignoring the last digits
  * Increased the number of SES generated by the demo
    ProbabilisticEventBased from 10 to 200
  * For the event based calculator, print the site index where the discrepancy
    with the classical hazard curves is greater
  * Now the engine is able to gunzip transparently the logic tree files too
  * Added a convergency test for the hazard curves generated by the event
    based calculator when the number of samples is high
  * Added a script to reduce large source models and large exposure models
  * Fixed a bug in the NRML writer for nodes with value=0
  * Added a `plot` command to oq-lite

 -- Matteo Nastasi (GEM Foundation) <nastasi@openquake.org>  Thu, 07 May 2015 10:51:21 +0200

python-oq-risklib (0.6.0-1) precise; urgency=low

  [Matteo Nastasi]
  * Wrong oq-hazardlib version dependency fixed

 -- Matteo Nastasi (GEM Foundation) <nastasi@openquake.org>  Fri, 27 Feb 2015 11:54:22 +0100

python-oq-risklib (0.6.0-0) precise; urgency=low

  [Michele Simionato]
  * Changed the event based risk demo to use fully the specific assets feature
  * Implemented export of SESCollections
  * Classical tiling calculator in oq-lite
  * Raise an error if there are assets missing the number attribute
  * Added a prefilter flag
  * Moved the management of zipfiles into oq-lite
  * Export lon and lat in the hazard curves
  * Simplified the management of GMPE logic tree realizations
  * Towards supporting Ubuntu 14.04
  * Fixed error when minIML|maxIML are missing in the fragility model
  * Ported the generation of UHS curves into risklib
  * Better error message for duplicated IMLs
  * Implemented hazard map export in oq-lite
  * Create the export_dir if possible
  * Moved the demos inside oq-risklib
  * Now sites can be extracted from the site_model.xml file
  * Fixed the oversampling bug
  * Added a warning in case of oversampling
  * Provided a user-friendly string representation of the class RlzsAssoc
  * Added classical damage QA tests
  * Add a test case for sampling two source models of different weight
  * Implemented classical damage calculator
  * Moved hazard maps and mean and quantile functions from the engine into risklib
  * Added a check for duplicated branchset IDs
  * If export_dir is not given, save on $HOME

 -- Matteo Nastasi (GEM Foundation) <nastasi@openquake.org>  Wed, 25 Feb 2015 17:04:04 +0100

python-oq-risklib (0.5.1-0) precise; urgency=low

  * consistency in version management between debian/ubuntu package and
    library from git sources

 -- Matteo Nastasi (GEM Foundation) <nastasi@openquake.org>  Thu, 18 Dec 2014 15:42:53 +0100

python-oq-risklib (0.5.0-1) precise; urgency=low

  * Fixed version in the documentation
  * Removed an incorrect warning
  * Scenario damage tests
  * Added a DamageWriter class and the expected outputs for the ScenarioDamage
    QA tests
  * Improve the error message when the user sets the wrong calculation_mode
  * Moved get_realizations from the engine into commonlib
  * Added more validation to dictionaries
  * Added a new parameter complex_fault_mesh_spacing
  * Ported the scenario tests to oq-lite
  * Added a get_params utility
  * Simplified the monitoring
  * Add the QA tests data removed from the engine
  * Added a forgotten .rst file
  * Use shallow-clone to improve CI builds speed
  * Fix documentation
  * Merged commonlib inside risklib
  * Move the calculation of input/output weights into commonlib
  * The export_dir is now always given
  * Small fixes to commonlib
  * Better error message for regions that cannot be discretized
  * Fixed precision
  * Add a facility to read source models in commonlib
  * Add an hard limit to check_mem_usage()
  * Fixed test_different_levels_ok
  * Removed an excessive validation
  * Added a validation is_valid_hazard_curves
  * Reverted the check on duplicated vulnerabilitySetID
  * Improved the validation of vulnerability models
  * Examples, tests and notebook for the feature of oq-lite
  * Some refactoring of the classes RiskModel and RiskInput
  * Basic support for risk calculators in commonlib
  * Building the documentation of risklib and some refactoring
  * Build the documentation of commonlib
  * Support of the oq-lite command-line tool
  * Converting the region_constraint into a WKT polygon in commonlib, not in
    the engine
  * Fixed a subtle ImportError
  * Added a forgotten file
  * Support for the simplification of the risk calculators
  * Rewritten the RiskModel class and refactored the Workflow classes
  * Loss per event per asset
  * Dependency check
  * Updated version of risklib
  * Merged nrmllib inside commonlib
  * Added get_exposure and some refactoring
  * Changed the RiskModel API
  * The investigationTime attribute is optional
  * Use the new validation mechanism for vulnerability/fragility functions
  * Reflected the change in risklib
  * Fixed typo in an error message
  * reversed edges to make complex surface comply with Aki & Richards conven...
  * Moved the node context manager to the node library
  * Better debugging representation of a node
  * The maximum_distance must be mandatory in all hazard calculators
  * Restored the NrmlHazardlibConverter
  * Used PlanarSurface.from_corner_points
  * Improved the validation on PMF
  * Added a generic SourceConverter class for all sources, including the
    NonParametric ones
  * Added a lazy function read_nodes
  * Added a "node_factory" validation facility to the node library
  * Rewritten the openquake validation mechanism; now it is done in commonlib
  * Support validation code for the engine
  * Added a few validation functions
  * Added a validation on the GSIM name
  * Added MeanLossTestCase and some comments/docstrings
  * Small improvements
  * Logging the size of received data, to assess the stress on rabbitmq
  * Parallel filtering
  * Fixed the branch ordering
  * Ordering the sources after splitting-filtering them
  * Added an EpsilonProvider class
  * Introduced get_epsilons
  * Improved the splitting mechanism
  * Fix an ordering on the exported GMF
  * Moved parse_config from the engine to commonlib
  * Given a proper ordering to BranchTuples
  * Decoupled the sampling logic from the GsimLogicTree class
  * Get more information about the number of realizations in full enumeration
  * Small refactoring of the block-splitting routines
  * Fixed the sampling in GsimLogicTree
  * Small changes to support the refactoring on the engine side
  * packager.sh: missing update fixed
  * Risk loaders
  * Added a property .imts to the RiskModel class
  * The rupture seed is now visible in the XML file
  * Made explicit the dependence from the getters
  * GMPE logic tree fix
  * Many improvements to make the SourceCollector more usable from the
    command-line
  * Fix for the case of empty SES
  * Add a debug flag to enable set -x in packager.sh
  * Improved the SourceCollector
  * Fix gmf duplication
  * Removed logictree.enumerate_paths
  * Moved modules to manage sources and logic trees from the engine
  * Minor refactoring of scientific.scenario_damage
  * Reflected the API change in risklib
  * Refactoring of risklib needed to solve the problem of the block size
    dependence
  * Remove CalculationUnit
  * Removed some useless code from risklib
  * Fix branch var to be compliant within the new CI git plugin
  * Updates Copyright to 2014
  * rupture_to_element facility
  * Ci devtest
  * Renamed common->commonlib
  * Add setup.py
  * Improved validation and some cleanup
  * Decouple the gsim logic tree from the SES output and remove dead code
  * Moved the tests directory inside the package
  * Refactored the conversion library
  * More work on the conversion/validation library
  * Add loss type to risk outputs
  * Pull request for the validation library
  * Standard Loss map GeoJSON
  * Exporting the GMF in XML should not require keeping all the tree in memory
  * No unicode + StringIO in tests
  * Fix parsing of isAbsolute
  * Insured loss curves statistics
  * Csv tools
  * Fixed the streaming xml writer
  * Hazard Curve GeoJSON parser
  * GeoJSON map node values should be floats
  * Node library
  * Ruptures now have a tag attribute
  * Revise insured losses algorithm
  * Added an InvalidFile exception
  * Add stdDevLoss field
  * Compute Curve stats
  * Implemented a StreamingXMLWriter
  * Minor optimizations by using memoization
  * Fix quantile maps computation
  * Fix Asset statistics
  * NRML parsers/writers should be able to accept either file paths or
    file-like objects
  * Refactoring: added risk workflows
  * Add '__version__' to package init
  * Hazard map GeoJSON writer
  * GeoJSON LossMap Writer
  * Remove 'ndenumerate'

 -- Matteo Nastasi (GEM Foundation) <nastasi@openquake.org>  Wed, 10 Dec 2014 11:17:03 +0100

python-oq-risklib (0.3.0-1) precise; urgency=low

  * Lxc sandbox - improved CI with sandboxed source tests (LP: #1177319)
  * Refactoring: remove curve module (LP: #1174231)
  * Update Event Based algorithm (LP: #1168446)
  * Fix sampling in lognormaldistribution when mean = 0, covs = 0
    (LP: #1167863)
  * Strictly increasing vulnerability function in classical calculator
    (LP: #1165076)
  * Added concurrent.futures to risklib (temporary solution)
  * Update average loss formula (LP: #1156557)
  * Added AGPL license file
  * Refactoring needed to support Structure dependent IMT in scenario damage
    (LP: #1154549)
  * Implemented scenario_damage and scenario directly in risklib (LP: #1154110)
  * Make the risklib able to read csv inputs (LP: #1154110)
  * Fix OQ Engine fails working end-to-end when there is a different number of
    gmvs per site (LP: #1144388)
  * Fix Insured losses computation
  * Removed Asset and AssetOutput classes
  * Small refactoring of the FragilityFunctions so that it is easier to
    instantiate them from the FragilityModelParser in nrml (LP: #1100235)

 -- Matteo Nastasi (GEM Foundation) <nastasi@openquake.org>  Mon, 24 Jun 2013 16:31:18 +0200

python-oq-risklib (0.2.0-1) precise; urgency=low

  * Rename of the package and namespace refactoring

 -- Matteo Nastasi (GEM Foundation) <nastasi@openquake.org>  Sat, 09 Feb 2013 10:18:32 +0100

python-oq-risklib (0.1.0-1) precise; urgency=low

  * Upstream release

 -- Matteo Nastasi (GEM Foundation) <nastasi@openquake.org>  Wed, 12 Dec 2012 17:06:39 +0100<|MERGE_RESOLUTION|>--- conflicted
+++ resolved
@@ -1,9 +1,7 @@
-<<<<<<< HEAD
-  [Michele Simionato]
-  * Fixed an ordering bug in the GSIM logic tree
+  [Michele Simionato]
   * Fixed a bug in apply_reduce when the first argument is a numpy array
   * Added a functionality `write_source_model` to serialize sources in XML
-=======
+
 python-oq-risklib (0.7.2-0~precise01) precise; urgency=low
 
   [Matteo Nastasi]
@@ -13,7 +11,6 @@
   * Fixed an ordering bug in the GSIM logic tree
 
  -- Matteo Nastasi (GEM Foundation) <nastasi@openquake.org>  Fri, 05 Jun 2015 11:55:09 +0200
->>>>>>> 7a800f2c
 
 python-oq-risklib (0.7.1-0~precise01) precise; urgency=low
 
