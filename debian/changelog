--- conflicted
+++ resolved
@@ -1,12 +1,7 @@
   [Michele Simionato]
-<<<<<<< HEAD
-  * Changed the Starmap framework to require functions which last argument
-    is a Monitor instance
-=======
   * Made the loss curves and maps outputs from an event based risk calculation
     visible to the engine and the WebUI (only the stats)
   * Added a check on duplicated branchIDs in GMPE logic trees
->>>>>>> 9e49a3b1
 
   [Daniele Viganò]
   * Changed the openquake.cfg file and added a dbserver.listen parameter
