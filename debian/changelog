--- conflicted
+++ resolved
@@ -1,9 +1,6 @@
   [Michele Simionato]
-<<<<<<< HEAD
   * Keep exporting files, even if they are empty
-=======
   * Fixed a bug in the avg_losses for the event based risk calculator
->>>>>>> 360e9b12
   * Exported information about the realizations into a csv file
   * Ported the disaggregation calculator to oq-lite
   * Added IMT information in the hazard curve XML exporter
