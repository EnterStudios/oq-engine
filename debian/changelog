  [Michele Simionato]
<<<<<<< HEAD
  * The event_based_risk calculator infers the minimum intensity of the GMFs
    from the vulnerability functions (if not specified in the job.ini)
=======
  * Fixed the `avg_losses-stats`: they were not generated in absence of
    loss curves
>>>>>>> d4d16386
  * Added a command `oq-lite info --exports`
  * Added filtering on the mininum intensity also in the event based
    hazard calculator and improved the performance and memory occupation
  * Added a view displaying the calculation times by source typology
  * Fixed the test of GMPETable after the correction in hazardlib
  * Optimized the saving of the asset loss table
  * Fixed a bug with indices over the minimum IML when computing the loss
    ratios
  * Optimized the case of multiple assets of the same taxonomy on the
    same point and introduced a datastore view `assets_by_site`
  * Fixed HDF5 segmentation faults in the tests for Ubuntu 16.04

  [Daniele Viganò]
  * Added support for Ubuntu 16.04 (xenial) packages

  [Michele Simionato]
  * Optimized the case when the epsilons are not required, i.e. all the
    covariance coefficients are zero in the vulnerability functions
  * Added another test for event based risk (`case_miriam`)
  * Revisited the distribution mechanism and refined the weight of the
    ruptures in the event based calculators to avoid generating slow tasks
  * Added an automatic help for the subcommands of oq-lite and managed
    --version correctly
  * The event based risk calculator now use different seeds for different
    realizations; also, the performance has been substantially improved
  * Improved the .rst reports with data transfer information

  [Matteo Nastasi]
  * Backport of libhdf5 and h5py for ubuntu 'precise' serie

  [Michele Simionato]
  * Introduced filtering on the minimum intensity of the ground shaking
  * Solved the issue of serializing large SES collections, over the HDF5 limit
  * The loss maps and curves XML exporters now export the coordinates
    of the assets, not the coordinates of the closest hazard site
  * Stored the job.ini parameters into a table in the datastore
  * Added a check on the IMTs coming from the risk models
  * Changed the aggregate loss table exporter to export the event tags,
    not the event IDs
  * Fixed a bug with the CSV export of the ground motion fields
  * Fixed a bug with the export of UHS curves with `--exports=xml`
  * Reduced substantially the data transfer and the memory occupation
    for event based calculations with a large number of assets: we
    can run the California exposure with half million assets now
  * Fixed a bug in the SESCollection exporter
  * Changed the asset<->epsilons association: before for a given taxonomy the
    assets were ordered by `asset_ref`, now they are ordered by `id`. This
    has a minor impact on the numbers sensitive to the epsilons, akin to a
    change of seeds
  * Added a test on the ordering of the epsilons
  * Accepted `.` and `|` as valid characters for source IDs
  * Changed the GMF calculator to use a single seed per unique rupture
  * Change the SESCollection exporter: now a single file is exported, before
    we were exporting one file per source model path per tectonic region model
  * Changed the event based calculators to avoid duplicating ruptures
    occurring more than once
  * Changed the risk calculators to work in blocks of assets on the same site
  * Made it possible to set different integration distances for different
    tectonic region types
  * Optimized the aggregation by asset in the event based risk calculator
  * Reporting the source_id when the filtering fails

python-oq-risklib (0.12.1-0~precise01) precise; urgency=low

  [Michele Simionato]
  * Improved the validation of NRML files

 -- Matteo Nastasi (GEM Foundation) <nastasi@openquake.org>  Thu, 17 Mar 2016 14:29:04 +0100

python-oq-risklib (0.12.0-0~precise01) precise; urgency=low

  [Michele Simionato]
  * Reduced the data transfer for the average losses by a factor of 2
    insured_losses is false in the event based risk calculator
  * Fixed the uniform hazard spectra CSV export and used a more consistent
    format
  * Fixed a 32 bit/64 bit casting error for risk computations with a site model
    starting from a non-empty datastore
  * Discriminate the case of a missing datastore from the case of having no
    permission to access it
  * Saved half the space in absence of insured_losses in the event based risk
    calculator
  * Rewritten the CSV exporters for dmg_by_asset, dmg_by_taxo and dmg_total
  * Added CSV exporters for the ground motion fields
  * Stored `time_events` and `CostCalculator` in the datastore as arrays
  * Made possible to generate the report even for descriptions with
    non-ASCII characters
  * Added a tag `riskInvestigationTime` to the exported loss maps and curves
  * Made customizable the header of CSV files

 -- Matteo Nastasi (GEM Foundation) <nastasi@openquake.org>  Wed, 02 Mar 2016 14:10:06 +0100

python-oq-risklib (0.11.0-0~precise01) precise; urgency=low

  [Daniele Viganò, Matteo Nastasi]
  * Updates Copyrights to 2016 and uniformized headers

  [Michele Simionato]
  * Raised an error early if there is a PoE=1 for classical damage
    calculations
  * Introduced a cutoff for minIML=0 in continuous fragility functions
  * Fixed the `ses_ratio` when the number of samples is greater than 1
  * Changed the order of the arguments in the commands `oq-lite show` and
    `oq-lite export`
  * Fixed a subtle bug: now the epsilons are correctly associated to the
    assets because `asset.idx` is correctly set
  * Removed the `assets_by_site` pickled array from the datastore
  * Fixed the XML exporters for loss maps/curves mean and quantiles
  * Now it is possible to override (most) configuration parameters with the
    command `oq-lite run --param NAME1=VALUE1 NAME2=VALUE2 ...`
  * Enhanced the reports generated by `oq-lite info --report` and
    `oq-lite show fullreport`
  * Made the check on the costs more forgiving for damage calculators
  * Optimized the source model parsing
  * Serialized in HDF5 format the CompositionInfo object
  * Fixed the initial accumulator in the EventBasedRuptureCalculator

  [Anirudh Rao]
  * Removed the extra ScenarioDamage demo
  * Removed unused parameters from the risk demo job files
    (including `asset_hazard_distance` and `intensity_measure_types`)

  [Graeme Weatherill]
  * Incorporated ArbitraryMFD and YoungsCoppersmithMFD into the supported
    MFDs

  [Michele Simionato]
  * Added a validation on the IMT for fragility functions in NRML 0.5 format
  * Fixed an ordering bug in `get_scenario_from_nrml`
  * Saved the site collection and the risk models in HDF5 format
  * Renamed `fatalities` to `occupants` to be consistent with the
    convention on the file names of the risk models
  * Introduced a serialization protocol to save objects in the datastore

  [Matteo Nastasi]
  * Added framework to run bash scripts tests and collect associated
    xunit report
  * Used the python-prctl library to automatically kill processes when
    the parent dies unexpectedly (linux-only)

  [Michele Simionato]
  * Unified the calculators classical and classical_tiling
  * The epsilon_matrix is not saved anymore
  * Source filtering is now on demand, depending on the parameter
    `filter_sources`.
  * Refactored the source filtering/splitting mechanism and improved
    substantially the classical_tiling calculator
  * Managed correctly the case of vulnerability functions with a different
    number of loss ratios
  * Now the flag `individual_curves` is honored for aggregate curves
    in the event based risk calculator
  * Fixed a bug breaking the compution of statistics of aggregate curves
    with insured losses
  * Added a validation on the cost type in the exposure
  * Added a validation for missing region_grid_spacing
  * Added a cross validation for the `time_event` parameter
  * Added a validation for empty descriptions in fragility models
  * Changed the classical_tiling calculator to split the heavy sources first
  * Fixed the GMPETable GSIM and added an end-to-end test for it
  * Changed the management of the seeds in the event based calculator:
    now we generate a seed per each rupture
  * Worked around a bug in h5py.Group.visitems in Ubuntu 12.04
  * Reduced the precision of the site mesh to 32 bits
  * The source model logic tree parser supports NRML 0.5
  * Reduced the precision of the scenario_damage outputs to 32 bits
  * Added an XML exporter for the UHS curves
  * Rewritten the classical_tiling calculator in oq-lite
  * Fixed a bug when exporting the hazard curves in presence of quantiles/means
  * Improved the header of the exported CSV files, to make it QGIS-friendly
  * Fixed a bug in the avg_losses for the event based risk calculator
  * Keep exporting files, even if they are empty
  * Exported information about the realizations into a csv file
  * Ported the disaggregation calculator to oq-lite
  * Added IMT information in the hazard curve XML exporter
  * Fixed a small bug in classical_damage for steps_per_interval = 1

 -- Matteo Nastasi (GEM Foundation) <nastasi@openquake.org>  Mon, 15 Feb 2016 11:04:31 +0100

python-oq-risklib (0.10.0-0~precise01) precise; urgency=low

  [Michele Simionato]
  * Ported the classical_bcr calculator to oq-lite
  * Added a check on the uniform_hazard_spectra parameter depending on the IMTs
  * Fixed a sorting error in the CSV exporters by asset
  * Fully ported the classical_risk calculator to oq-lite
  * Removed the (unused and experimental) loss fractions functionality from
    the classical_risk calculator
  * Added a check for the case of no assets within the region
  * Fixed the check for missing taxonomies in the risk model
  * Added `--profile` flag to oq-lite run
  * The performance info has been moved fully in the datastore
  * Saved one loss table per realization in the datastore
  * Fixed a bug in the oq-lite exporter of the hazard maps
  * Removed a spurious comma from the rupture tag
  * Removed the epsilon_sampling feature from event_based_risk

 -- Matteo Nastasi (GEM Foundation) <nastasi@openquake.org>  Mon, 14 Dec 2015 10:12:22 +0100

python-oq-risklib (0.9.0-0~precise01) precise; urgency=low

  [Graeme Weatherill]
  * Added fault geometry epistemic uncertainties to the source model logic tree

  [Michele Simionato]
  * Fixed the `oq-lite show --rlzs` command
  * Fixed a minor bug in the source writer for nodalPlane nodes
  * Added an attribute `discretization` to `areaGeometry` nodes
  * Added a command oq-lite show_attrs to display the attributes of a HDF5
    dataset
  * Added flags `asset_loss_table` (default False) and `avg_losses`
    (default True) to build the event loss table and the average losses
    per asset respectively
  * Added a check on the cost types read from the exposure

  [Matteo Nastasi]
  * Demos moved to /usr/share/openquake/risklib

  [Michele Simionato]
  * Added outputs `agg_curve-rlzs` and `agg_curve-stats` in the HDF5 file
  * Changed the storage of the event based risk outputs in the HDF5 file
  * Added a consistency check between the risk model keys in the job.ini and
    the risk model files
  * Scenario Risk and Scenario Damage calculators can work with a single
    configuration file now
  * When computing insured losses for an exposure without deductible and
    insuredLimit, raise an error early
  * Improved the export names of the oq-lite calculators
  * Updated all the risk demos
  * Changed the EventBasedRisk demo to produce loss curves
  * Fixed a bug with the error management: now a critical error in the
    the pre-calculation stops the whole computation and there is a single
    traceback
  * Improved the memory consumption and data transfer of the event_based_risk
    calculator
  * All data of a computation are now stored in a single calc_XXX.hdf5 file
  * The ProbabilisticEventBased risk demo works with a single job.ini
  * Added support for NRML 0.5 for fragility functions and deprecated NRML 0.4
  * Added a ConsequenceModel parser and implemented the calculation of
    consequences in the scenario_damage calculator

  [Matteo Nastasi]
  * Imposed version for python-h5py dependency, Ubuntu 12.04 will use
    backported version from GEM repository

  [Michele Simionato]
  * Added a test for a bug of h5py version 2.0.1
  * Added a check for specific_assets not in the exposure
  * Added XML exports for the hazard curves
  * Enhanced the .rst report with info about the exposure and the source model
  * Changed the PerformanceMonitor to write only on the controller
  * Introduced HDF5 outputs for the scenario_risk calculator
  * Introduced HDF5 outputs for the scenario_damage calculator
  * Added the ability to read scenario NRML files
  * Silenced an ElementTree warning
  * Added a test with multiple assets on the same site
  * Improved the error message for invalid exposures
  * Fixed a few tests on Windows

 -- Matteo Nastasi (GEM Foundation) <nastasi@openquake.org>  Tue, 17 Nov 2015 10:57:39 +0100

python-oq-risklib (0.8.0-0~precise01) precise; urgency=low

  [Michele Simionato]
  * Added a --pdb flag
  * Added validation to the source IDs
  * It is now possible to pass arguments to the GSIMs in the logic tree file
  * Added data transfer information to the CSV reports
  * Fixed several bugs in the ebr calculator
  * The composite source model is saved in the HDF5 file
  * Added a command 'oq-lite info --report job.ini' to produce a report
    on a calculation without running it
  * Negative calculations IDs are recognized in the oq-lite commands
  * The GMFs are saved in the HDF5 file
  * Added vulnerability functions with Probability Mass Function
  * oq-lite has now a 'reduce' command to reduce large computations
  * The epsilon_matrix is now saved in HDF5 format
  * Fixed a bug in apply_reduce when the first argument is a numpy array
  * Added a functionality 'write_source_model' to serialize sources in XML

 -- Matteo Nastasi (GEM Foundation) <nastasi@openquake.org>  Wed, 23 Sep 2015 15:17:28 +0200

python-oq-risklib (0.7.2-0~precise01) precise; urgency=low

  [Matteo Nastasi]
  * Packaging system improvement

  [Michele Simionato]
  * Fixed an ordering bug in the GSIM logic tree

 -- Matteo Nastasi (GEM Foundation) <nastasi@openquake.org>  Fri, 05 Jun 2015 11:55:09 +0200

python-oq-risklib (0.7.1-0~precise01) precise; urgency=low

  [Michele Simionato]
  * Fixed an export bug in the scenario_damage calculator: now the case of
    multiple assets on the same location is treated correctly

 -- Matteo Nastasi (GEM Foundation) <nastasi@openquake.org>  Wed, 20 May 2015 09:58:07 +0200

python-oq-risklib (0.7.0-1~precise01) precise; urgency=low

  [Matteo Nastasi, Daniele Viganò]
  * Fixed dependencies version management

 -- Matteo Nastasi (GEM Foundation) <nastasi@openquake.org>  Thu, 07 May 2015 13:56:09 +0200

python-oq-risklib (0.7.0-0~precise01) precise; urgency=low

  [Matteo Nastasi, Daniele Viganò]
  * Add binary package support for both Ubuntu 12.04 (Precise)
    and Ubuntu 14.04 (Trusty)

  [Michele Simionato]
  * Added a check on invalid IMTs when using the JB2009 correlation model
  * Made sure that the site collection is ordered by (lon, lat) in all cases
  * Extended the scenario calculators so that they can manage multiple GSIMs
    at the same time
  * Ported the event_based calculator to oq-lite (except disaggregation)
  * Introduced a DataStore class to save either generic pickled objects or
    numpy arrays; if installed, it can use the h5py library
  * Added defaults to the parameters in job.ini
  * Extended the 'oq-lite info' command to plot some useful informations
    about the source model
  * Ported the classical_risk calculator to oq-lite
  * Added an 'oq-lite pick_rlzs' command to display the distance of the
    hazard curves from the mean, by using the RMSEP distance
  * Ported the scenario_risk calculator to oq-lite
  * Added a check to forbid exposures with an asset number=0
  * In the tests you can compare for equality files containing numbers, possibly
    ignoring the last digits
  * Increased the number of SES generated by the demo
    ProbabilisticEventBased from 10 to 200
  * For the event based calculator, print the site index where the discrepancy
    with the classical hazard curves is greater
  * Now the engine is able to gunzip transparently the logic tree files too
  * Added a convergency test for the hazard curves generated by the event
    based calculator when the number of samples is high
  * Added a script to reduce large source models and large exposure models
  * Fixed a bug in the NRML writer for nodes with value=0
  * Added a 'plot' command to oq-lite

 -- Matteo Nastasi (GEM Foundation) <nastasi@openquake.org>  Thu, 07 May 2015 10:51:21 +0200

python-oq-risklib (0.6.0-1) precise; urgency=low

  [Matteo Nastasi]
  * Wrong oq-hazardlib version dependency fixed

 -- Matteo Nastasi (GEM Foundation) <nastasi@openquake.org>  Fri, 27 Feb 2015 11:54:22 +0100

python-oq-risklib (0.6.0-0) precise; urgency=low

  [Michele Simionato]
  * Changed the event based risk demo to use fully the specific assets feature
  * Implemented export of SESCollections
  * Classical tiling calculator in oq-lite
  * Raise an error if there are assets missing the number attribute
  * Added a prefilter flag
  * Moved the management of zipfiles into oq-lite
  * Export lon and lat in the hazard curves
  * Simplified the management of GMPE logic tree realizations
  * Towards supporting Ubuntu 14.04
  * Fixed error when minIML|maxIML are missing in the fragility model
  * Ported the generation of UHS curves into risklib
  * Better error message for duplicated IMLs
  * Implemented hazard map export in oq-lite
  * Create the export_dir if possible
  * Moved the demos inside oq-risklib
  * Now sites can be extracted from the site_model.xml file
  * Fixed the oversampling bug
  * Added a warning in case of oversampling
  * Provided a user-friendly string representation of the class RlzsAssoc
  * Added classical damage QA tests
  * Add a test case for sampling two source models of different weight
  * Implemented classical damage calculator
  * Moved hazard maps and mean and quantile functions from the engine into risklib
  * Added a check for duplicated branchset IDs
  * If export_dir is not given, save on $HOME

 -- Matteo Nastasi (GEM Foundation) <nastasi@openquake.org>  Wed, 25 Feb 2015 17:04:04 +0100

python-oq-risklib (0.5.1-0) precise; urgency=low

  * consistency in version management between debian/ubuntu package and
    library from git sources

 -- Matteo Nastasi (GEM Foundation) <nastasi@openquake.org>  Thu, 18 Dec 2014 15:42:53 +0100

python-oq-risklib (0.5.0-1) precise; urgency=low

  * Fixed version in the documentation
  * Removed an incorrect warning
  * Scenario damage tests
  * Added a DamageWriter class and the expected outputs for the ScenarioDamage
    QA tests
  * Improve the error message when the user sets the wrong calculation_mode
  * Moved get_realizations from the engine into commonlib
  * Added more validation to dictionaries
  * Added a new parameter complex_fault_mesh_spacing
  * Ported the scenario tests to oq-lite
  * Added a get_params utility
  * Simplified the monitoring
  * Add the QA tests data removed from the engine
  * Added a forgotten .rst file
  * Use shallow-clone to improve CI builds speed
  * Fix documentation
  * Merged commonlib inside risklib
  * Move the calculation of input/output weights into commonlib
  * The export_dir is now always given
  * Small fixes to commonlib
  * Better error message for regions that cannot be discretized
  * Fixed precision
  * Add a facility to read source models in commonlib
  * Add an hard limit to check_mem_usage()
  * Fixed test_different_levels_ok
  * Removed an excessive validation
  * Added a validation is_valid_hazard_curves
  * Reverted the check on duplicated vulnerabilitySetID
  * Improved the validation of vulnerability models
  * Examples, tests and notebook for the feature of oq-lite
  * Some refactoring of the classes RiskModel and RiskInput
  * Basic support for risk calculators in commonlib
  * Building the documentation of risklib and some refactoring
  * Build the documentation of commonlib
  * Support of the oq-lite command-line tool
  * Converting the region_constraint into a WKT polygon in commonlib, not in
    the engine
  * Fixed a subtle ImportError
  * Added a forgotten file
  * Support for the simplification of the risk calculators
  * Rewritten the RiskModel class and refactored the Workflow classes
  * Loss per event per asset
  * Dependency check
  * Updated version of risklib
  * Merged nrmllib inside commonlib
  * Added get_exposure and some refactoring
  * Changed the RiskModel API
  * The investigationTime attribute is optional
  * Use the new validation mechanism for vulnerability/fragility functions
  * Reflected the change in risklib
  * Fixed typo in an error message
  * reversed edges to make complex surface comply with Aki & Richards conven...
  * Moved the node context manager to the node library
  * Better debugging representation of a node
  * The maximum_distance must be mandatory in all hazard calculators
  * Restored the NrmlHazardlibConverter
  * Used PlanarSurface.from_corner_points
  * Improved the validation on PMF
  * Added a generic SourceConverter class for all sources, including the
    NonParametric ones
  * Added a lazy function read_nodes
  * Added a "node_factory" validation facility to the node library
  * Rewritten the openquake validation mechanism; now it is done in commonlib
  * Support validation code for the engine
  * Added a few validation functions
  * Added a validation on the GSIM name
  * Added MeanLossTestCase and some comments/docstrings
  * Small improvements
  * Logging the size of received data, to assess the stress on rabbitmq
  * Parallel filtering
  * Fixed the branch ordering
  * Ordering the sources after splitting-filtering them
  * Added an EpsilonProvider class
  * Introduced get_epsilons
  * Improved the splitting mechanism
  * Fix an ordering on the exported GMF
  * Moved parse_config from the engine to commonlib
  * Given a proper ordering to BranchTuples
  * Decoupled the sampling logic from the GsimLogicTree class
  * Get more information about the number of realizations in full enumeration
  * Small refactoring of the block-splitting routines
  * Fixed the sampling in GsimLogicTree
  * Small changes to support the refactoring on the engine side
  * packager.sh: missing update fixed
  * Risk loaders
  * Added a property .imts to the RiskModel class
  * The rupture seed is now visible in the XML file
  * Made explicit the dependence from the getters
  * GMPE logic tree fix
  * Many improvements to make the SourceCollector more usable from the
    command-line
  * Fix for the case of empty SES
  * Add a debug flag to enable set -x in packager.sh
  * Improved the SourceCollector
  * Fix gmf duplication
  * Removed logictree.enumerate_paths
  * Moved modules to manage sources and logic trees from the engine
  * Minor refactoring of scientific.scenario_damage
  * Reflected the API change in risklib
  * Refactoring of risklib needed to solve the problem of the block size
    dependence
  * Remove CalculationUnit
  * Removed some useless code from risklib
  * Fix branch var to be compliant within the new CI git plugin
  * Updates Copyright to 2014
  * rupture_to_element facility
  * Ci devtest
  * Renamed common->commonlib
  * Add setup.py
  * Improved validation and some cleanup
  * Decouple the gsim logic tree from the SES output and remove dead code
  * Moved the tests directory inside the package
  * Refactored the conversion library
  * More work on the conversion/validation library
  * Add loss type to risk outputs
  * Pull request for the validation library
  * Standard Loss map GeoJSON
  * Exporting the GMF in XML should not require keeping all the tree in memory
  * No unicode + StringIO in tests
  * Fix parsing of isAbsolute
  * Insured loss curves statistics
  * Csv tools
  * Fixed the streaming xml writer
  * Hazard Curve GeoJSON parser
  * GeoJSON map node values should be floats
  * Node library
  * Ruptures now have a tag attribute
  * Revise insured losses algorithm
  * Added an InvalidFile exception
  * Add stdDevLoss field
  * Compute Curve stats
  * Implemented a StreamingXMLWriter
  * Minor optimizations by using memoization
  * Fix quantile maps computation
  * Fix Asset statistics
  * NRML parsers/writers should be able to accept either file paths or
    file-like objects
  * Refactoring: added risk workflows
  * Add '__version__' to package init
  * Hazard map GeoJSON writer
  * GeoJSON LossMap Writer
  * Remove 'ndenumerate'

 -- Matteo Nastasi (GEM Foundation) <nastasi@openquake.org>  Wed, 10 Dec 2014 11:17:03 +0100

python-oq-risklib (0.3.0-1) precise; urgency=low

  * Lxc sandbox - improved CI with sandboxed source tests (LP: #1177319)
  * Refactoring: remove curve module (LP: #1174231)
  * Update Event Based algorithm (LP: #1168446)
  * Fix sampling in lognormaldistribution when mean = 0, covs = 0
    (LP: #1167863)
  * Strictly increasing vulnerability function in classical calculator
    (LP: #1165076)
  * Added concurrent.futures to risklib (temporary solution)
  * Update average loss formula (LP: #1156557)
  * Added AGPL license file
  * Refactoring needed to support Structure dependent IMT in scenario damage
    (LP: #1154549)
  * Implemented scenario_damage and scenario directly in risklib (LP: #1154110)
  * Make the risklib able to read csv inputs (LP: #1154110)
  * Fix OQ Engine fails working end-to-end when there is a different number of
    gmvs per site (LP: #1144388)
  * Fix Insured losses computation
  * Removed Asset and AssetOutput classes
  * Small refactoring of the FragilityFunctions so that it is easier to
    instantiate them from the FragilityModelParser in nrml (LP: #1100235)

 -- Matteo Nastasi (GEM Foundation) <nastasi@openquake.org>  Mon, 24 Jun 2013 16:31:18 +0200

python-oq-risklib (0.2.0-1) precise; urgency=low

  * Rename of the package and namespace refactoring

 -- Matteo Nastasi (GEM Foundation) <nastasi@openquake.org>  Sat, 09 Feb 2013 10:18:32 +0100

python-oq-risklib (0.1.0-1) precise; urgency=low

  * Upstream release

 -- Matteo Nastasi (GEM Foundation) <nastasi@openquake.org>  Wed, 12 Dec 2012 17:06:39 +0100<|MERGE_RESOLUTION|>--- conflicted
+++ resolved
@@ -1,11 +1,8 @@
   [Michele Simionato]
-<<<<<<< HEAD
   * The event_based_risk calculator infers the minimum intensity of the GMFs
     from the vulnerability functions (if not specified in the job.ini)
-=======
   * Fixed the `avg_losses-stats`: they were not generated in absence of
     loss curves
->>>>>>> d4d16386
   * Added a command `oq-lite info --exports`
   * Added filtering on the mininum intensity also in the event based
     hazard calculator and improved the performance and memory occupation
